//==================================================================================
// Module       : gtest_derivs.cpp
// Date         : 2/24/19 (DLR)
// Description  : GeoFLOW test of derivatives
// Copyright    : Copyright 2019. Colorado State University. All rights reserved.
// Derived From : 
//==================================================================================

#include "gexec.h"
#include "gtypes.h"
#include <stdio.h>
#include <unistd.h>
#include <iostream>
#include <gptl.h>
#include <memory>
#include <cstdlib>
#include <cassert>
#include <random>
#include "gcomm.hpp"
#include "ggfx.hpp"
#include "gllbasis.hpp"
#include "gmorton_keygen.hpp"
#include "ggrid_factory.hpp"
#include "gmtk.hpp"
#include "tbox/property_tree.hpp"
#include "tbox/mpixx.hpp"
#include "tbox/global_manager.hpp"
#include "tbox/input_manager.hpp"

using namespace geoflow::tbox;
using namespace std;


GGrid *grid_ = NULLPTR;
void init_ggfx(GGrid &grid, GGFX &ggfx);

int main(int argc, char **argv)
{

    GString serr ="main: ";
    GBOOL  bret;
    GINT   errcode, iopt;
    GINT   ilevel=0;// 2d ICOS refinement level
    GINT   np=1;    // elem 'order'
    GINT   nstate=GDIM;  // number 'state' arrays
    GSIZET maxSteps;
    GFTYPE radiusi=1, radiuso=2;
    std::vector<GINT> ne(3); // # elements in each direction in 3d
    GString sgrid;// name of JSON grid object to use
    GC_COMM comm = GC_COMM_WORLD;

    // Initialize comm:
    GComm::InitComm(&argc, &argv);
    GINT myrank  = GComm::WorldRank();
    GINT nprocs  = GComm::WorldSize();

    // Read main prop tree; may ovewrite with
    // certain command line args:
    PropertyTree ptree;     // main prop tree
    PropertyTree gridptree; // grid prop tree

    ptree.load_file("input.jsn");       // main param file structure
    // Create other prop trees for various objects:
    sgrid       = ptree.getValue<GString>("grid_type");
    np          = ptree.getValue<GINT>("exp_order");
    gridptree   = ptree.getPropertyTree(sgrid);

    ne          = gridptree.getArray<GINT>("num_elems");  // may be modified by command line

#if 1

    // Parse command line. ':' after char
    // option indicates that it takes an argument.
    // Note: -i reserved for InputManager:
    while ((iopt = getopt(argc, argv, "i:j:k:l:m:p:h")) != -1) {
      switch (iopt) {
      case 'i': // handled by InputManager
          break;
      case 'j': // get # elements in r/x
          ne[0] = atoi(optarg);
          gridptree.setArray<GINT>("num_elems",ne);
          break;
      case 'k': // get # elements in lat/y
          ne[1] = atoi(optarg);
          gridptree.setArray<GINT>("num_elems",ne);
          break;
      case 'm': // get # elements in long/z
          ne[2] = atoi(optarg);
          gridptree.setArray<GINT>("num_elems",ne);
          break;
      case 'l': // # 2d refinement level
          ilevel = atoi(optarg);
          gridptree.setValue<GINT>("ilevel",ilevel);
          break;
      case 'p': // get nodal exp order
          np = atoi(optarg);
          ptree.setValue<GINT>("exp_order",np);
          break;
      case 'h': // help
          std::cout << "usage: " << std::endl <<
          argv[0] << " [-h] [-j #Elems in x/r] [-k #Elems in y/lat]  [-m #Elems in z/long] [-l refine level] -p expansion order] " << std::endl;
          std::cout << "Note: Icos grid only requires refine level to specify number of elements. " << std::endl;
          exit(1); 
          break;
      case ':': // missing option argument
          std::cout << argv[0] << ": option " << optopt << " requires an argument" << std::endl;
          exit(1); 
          break;
      case '?':
      default: // invalid option
          std::cout << argv[0] << ": option " << optopt << " invalid" << std::endl;
          exit(1);
          break;
      }
    }

#endif

    // Set GTPL options:
    GPTLsetoption (GPTLcpu, 1);

    // Initialize GPTL:
    GPTLinitialize();


    // Create basis:
    GTVector<GNBasis<GCTYPE,GFTYPE>*> gbasis(GDIM);
    for ( GSIZET k=0; k<GDIM; k++ ) {
      gbasis [k] = new GLLBasis<GCTYPE,GFTYPE>(np);
    }
    
    GPTLstart("gen_grid");
    // Create grid:
    grid_ = GGridFactory::build(gridptree, gbasis, comm);
    GPTLstop("gen_grid");


    GPTLstart("do_gather_op");
    // Initialize gather/scatter operator:
    GGFX ggfx;
    init_ggfx(*grid_, ggfx);
    GPTLstop("do_gather_op");


    // Create state and tmp space:
    GTVector<GTVector<GFTYPE>*> utmp(4);
    GTVector<GTVector<GFTYPE>*> u   (1);
    GTVector<GTVector<GFTYPE>*> du  (GDIM);
    GTVector<GTVector<GFTYPE>*> da  (GDIM);
    
    for ( GSIZET j=0; j<utmp.size(); j++ ) utmp[j] = new GTVector<GFTYPE>(grid_->size());
    for ( GSIZET j=0; j<u   .size(); j++ ) u   [j] = new GTVector<GFTYPE>(grid_->size());
    for ( GSIZET j=0; j<du  .size(); j++ ) du  [j] = new GTVector<GFTYPE>(grid_->size());
    for ( GSIZET j=0; j<da  .size(); j++ ) da  [j] = new GTVector<GFTYPE>(grid_->size());

    // Initialize u:
<<<<<<< HEAD
    GFTYPE p=2, q=0, r=0;
    GFTYPE x, y, z=1.0;
=======
    GFTYPE p=4, q=2;
    GFTYPE x, y, z;
>>>>>>> 86f22b38
    GTVector<GFTYPE> etmp1;
    GTVector<GTVector<GFTYPE>> *xnodes = &grid_->xNodes();   
    GSIZET nxy = nxy = (*xnodes)[0].size();
    for ( GSIZET j=0; j<nxy; j++ ) {
      x = (*xnodes)[0][j];
      y = (*xnodes)[1][j];
      if ( GDIM > 2 ) z = (*xnodes)[2][j];
      if ( xnodes->size() > 2 ) z = (*xnodes)[2][j];
<<<<<<< HEAD
      (*u [0])[j] = pow(x,p)*pow(y,q)*pow(z,r);
      (*da[0])[j] = p==0 ? 0.0 : p*pow(x,p-1)*pow(y,q)*pow(z,r);
      (*da[1])[j] = q==0 ? 0.0 : q*pow(x,p)*pow(y,q-1)*pow(z,r);
      if ( GDIM > 2 ) (*da[2])[j] = r==0 ? 0.0 : r*pow(x,p)*pow(y,q)*pow(z,r-1);
=======
      (*u [0])[j] = pow(x,p)*pow(y,q);
      (*da[0])[j] = p*pow(x,p-1)*pow(y,q);;
      (*da[1])[j] = q*pow(x,p),pow(y,q-1);
      if ( GDIM > 2 ) (*da[2])[j] = 0.0;
>>>>>>> 86f22b38
    }
#if 0
    GMTK::compute_grefderivs(*grid_, *u[0], etmp1, FALSE, du);
#else
    for ( GSIZET j=0; j<GDIM; j++ ) {
      grid_->deriv(*u[0], j+1, *utmp[0], *du[j]);
    }
#endif


#if 1
    // Compute analytic solution, do comparisons:
    GFTYPE           nnorm;
    GTVector<GFTYPE> lnorm(3), gnorm(3), maxerror(3);
    maxerror = 0.0;
    for ( GSIZET j=0; j<1; j++ ) { //local errors
      for ( GSIZET i=0; i<da[j]->size(); i++ ) (*utmp[0])[i] = pow((*da[j])[i],2);
      nnorm = grid_->integrate(*utmp[0], *utmp[1]);
cout << "main: nnorm=" << nnorm << endl;
cout << "main: da[" << j << "]=" << *da[j] << endl;
cout << "main: du[" << j << "]=" << *du[j] << endl;
      *utmp[0] = *du[j] - *da[j];
<<<<<<< HEAD
      for ( GSIZET i=0; i<da[j]->size(); i++ ) (*utmp[1])[i] = fabs((*utmp[0])[i]);
      for ( GSIZET i=0; i<da[j]->size(); i++ ) (*utmp[2])[i] = pow((*utmp[0])[i],2);
      lnorm[0]  = utmp[0]->infnorm (); // inf-norm
      gnorm[1]  = grid_->integrate(*utmp[1],*utmp[0])/sqrt(nnorm);
      gnorm[2]  = sqrt(grid_->integrate(*utmp[2],*utmp[0])/nnorm);
       
      // Accumulate to find global errors for this field:
      GComm::Allreduce(lnorm.data()  , gnorm.data()  , 1, T2GCDatatype<GFTYPE>() , GC_OP_MAX, comm);
=======
       for ( GSIZET i=0; i<du[0]->size(); i++ ) (*utmp[0])[i] = pow((*da[0])[i],2); 
       nnorm  = grid_->integrate(*utmp[0],*utmp[1]);
       for ( GSIZET i=0; i<du[0]->size(); i++ ) (*utmp[0])[i] = pow((*utmp[0])[i],2); 
       gnorm[0]  = grid_->integrate(*utmp[0],*utmp[1]);
      // Accumulate to find global errors for this field:
      GComm::Allreduce(lnorm.data()  , gnorm.data()  , 1, T2GCDatatype<GFTYPE>() , GC_OP_SUM, comm);
      gnorm[0] /= nnorm;
>>>>>>> 86f22b38
      // now find max errors of each type for each field:
      for ( GSIZET i=0; i<1; i++ ) maxerror[i] = MAX(maxerror[i],gnorm[j]);
    }

    cout << "main: maxerror = " << maxerror << endl;
   
    GSIZET lnelems=grid_->nelems();
    GSIZET gnelems;
    GComm::Allreduce(&lnelems, &gnelems, 1, T2GCDatatype<GSIZET>() , GC_OP_SUM, comm);
<<<<<<< HEAD
    return( maxerror.max()  > 10*std::numeric_limits<GFTYPE>::epsilon());
=======
>>>>>>> 86f22b38
    if ( maxerror.max() > 10*std::numeric_limits<GFTYPE>::epsilon() ) {
      std::cout << "main: -------------------------------------derivative FAILED" << std::endl;
      errcode = 1;
    } else {
      std::cout << "main: -------------------------------------derivative OK" << std::endl;
      errcode = 0;
    }

    // Print convergence data to file:
    std::ifstream itst;
    std::ofstream ios;
    itst.open("deriv_err.txt");
    ios.open("deriv_err.txt",std::ios_base::app);

    // Write header, if required:
    if ( itst.peek() == std::ofstream::traits_type::eof() ) {
    ios << "# p  num_elems   inf_err   L1_err   L2_err" << std::endl;
    }
    itst.close();

    ios << np  << "  "  << "  " << gnelems << "  "
        << "  " << maxerror[0] << "  " << maxerror[1] << "  " << maxerror[2]
        << std::endl;
    ios.close();

#endif
 
    GPTLpr_file("timing.txt");
    GPTLfinalize();

    GComm::TermComm();
    if ( grid_ != NULLPTR ) delete grid_;

    return( errcode );

} // end, main


//**********************************************************************************
//**********************************************************************************
// METHOD: init_ggfx
// DESC  : Initialize gather scatter operator
// ARGS  : grid    : GGrid object
//         ggfx    : gather/scatter op, GGFX
//**********************************************************************************
void init_ggfx(GGrid &grid, GGFX &ggfx)
{
  GFTYPE                         delta;
  GMorton_KeyGen<GNODEID,GFTYPE> gmorton;
  GTPoint<GFTYPE>                dX, porigin, P0;
  GTVector<GNODEID>              glob_indices;
  GTVector<GTVector<GFTYPE>>    *xnodes;

  delta  = grid.minnodedist();
  dX     = 0.5*delta;
  xnodes = &grid.xNodes();
  glob_indices.resize(grid.ndof());

  // Integralize *all* internal nodes
  // using Morton indices:
  gmorton.setIntegralLen(P0,dX);
  gmorton.key(glob_indices, *xnodes);

  // Initialize gather/scatter operator:
  GBOOL bret = ggfx.init(glob_indices);
  assert(bret && "Initialization of GGFX operator failed");

} // end method init_ggfx
<|MERGE_RESOLUTION|>--- conflicted
+++ resolved
@@ -154,13 +154,8 @@
     for ( GSIZET j=0; j<da  .size(); j++ ) da  [j] = new GTVector<GFTYPE>(grid_->size());
 
     // Initialize u:
-<<<<<<< HEAD
     GFTYPE p=2, q=0, r=0;
     GFTYPE x, y, z=1.0;
-=======
-    GFTYPE p=4, q=2;
-    GFTYPE x, y, z;
->>>>>>> 86f22b38
     GTVector<GFTYPE> etmp1;
     GTVector<GTVector<GFTYPE>> *xnodes = &grid_->xNodes();   
     GSIZET nxy = nxy = (*xnodes)[0].size();
@@ -169,17 +164,10 @@
       y = (*xnodes)[1][j];
       if ( GDIM > 2 ) z = (*xnodes)[2][j];
       if ( xnodes->size() > 2 ) z = (*xnodes)[2][j];
-<<<<<<< HEAD
       (*u [0])[j] = pow(x,p)*pow(y,q)*pow(z,r);
       (*da[0])[j] = p==0 ? 0.0 : p*pow(x,p-1)*pow(y,q)*pow(z,r);
       (*da[1])[j] = q==0 ? 0.0 : q*pow(x,p)*pow(y,q-1)*pow(z,r);
       if ( GDIM > 2 ) (*da[2])[j] = r==0 ? 0.0 : r*pow(x,p)*pow(y,q)*pow(z,r-1);
-=======
-      (*u [0])[j] = pow(x,p)*pow(y,q);
-      (*da[0])[j] = p*pow(x,p-1)*pow(y,q);;
-      (*da[1])[j] = q*pow(x,p),pow(y,q-1);
-      if ( GDIM > 2 ) (*da[2])[j] = 0.0;
->>>>>>> 86f22b38
     }
 #if 0
     GMTK::compute_grefderivs(*grid_, *u[0], etmp1, FALSE, du);
@@ -202,7 +190,6 @@
 cout << "main: da[" << j << "]=" << *da[j] << endl;
 cout << "main: du[" << j << "]=" << *du[j] << endl;
       *utmp[0] = *du[j] - *da[j];
-<<<<<<< HEAD
       for ( GSIZET i=0; i<da[j]->size(); i++ ) (*utmp[1])[i] = fabs((*utmp[0])[i]);
       for ( GSIZET i=0; i<da[j]->size(); i++ ) (*utmp[2])[i] = pow((*utmp[0])[i],2);
       lnorm[0]  = utmp[0]->infnorm (); // inf-norm
@@ -211,15 +198,6 @@
        
       // Accumulate to find global errors for this field:
       GComm::Allreduce(lnorm.data()  , gnorm.data()  , 1, T2GCDatatype<GFTYPE>() , GC_OP_MAX, comm);
-=======
-       for ( GSIZET i=0; i<du[0]->size(); i++ ) (*utmp[0])[i] = pow((*da[0])[i],2); 
-       nnorm  = grid_->integrate(*utmp[0],*utmp[1]);
-       for ( GSIZET i=0; i<du[0]->size(); i++ ) (*utmp[0])[i] = pow((*utmp[0])[i],2); 
-       gnorm[0]  = grid_->integrate(*utmp[0],*utmp[1]);
-      // Accumulate to find global errors for this field:
-      GComm::Allreduce(lnorm.data()  , gnorm.data()  , 1, T2GCDatatype<GFTYPE>() , GC_OP_SUM, comm);
-      gnorm[0] /= nnorm;
->>>>>>> 86f22b38
       // now find max errors of each type for each field:
       for ( GSIZET i=0; i<1; i++ ) maxerror[i] = MAX(maxerror[i],gnorm[j]);
     }
@@ -229,10 +207,6 @@
     GSIZET lnelems=grid_->nelems();
     GSIZET gnelems;
     GComm::Allreduce(&lnelems, &gnelems, 1, T2GCDatatype<GSIZET>() , GC_OP_SUM, comm);
-<<<<<<< HEAD
-    return( maxerror.max()  > 10*std::numeric_limits<GFTYPE>::epsilon());
-=======
->>>>>>> 86f22b38
     if ( maxerror.max() > 10*std::numeric_limits<GFTYPE>::epsilon() ) {
       std::cout << "main: -------------------------------------derivative FAILED" << std::endl;
       errcode = 1;
