--- conflicted
+++ resolved
@@ -62,11 +62,7 @@
     ObserverFactory<MyTypes>::get_traits(ptree_, "gio_observer", binobstraits); 
     comm_ = world;
     grid_ = GGridFactory<MyTypes>::build(ptree_, gbasis_, pIO_, binobstraits, comm_);
-<<<<<<< HEAD
     GEOFLOW_TRACE_STOP();
-=======
-    GTimerStop("gen_grid");
->>>>>>> a9d60ec8
 
     //***************************************************
     // Initialize gather/scatter operator:
@@ -109,7 +105,6 @@
     EH_MESSAGE("geoflow: initialize PDE...");
     pEqn_->init(u_, utmp_);
 
-<<<<<<< HEAD
 
     // BTF Early Shutdown
     deallocate();
@@ -124,8 +119,6 @@
 
 
 
-=======
->>>>>>> a9d60ec8
     //***************************************************
     // Create the mixer (to update forcing)
     //***************************************************
@@ -228,10 +221,7 @@
 //**********************************************************************************
 void create_equation(const PropertyTree &ptree, EqnBasePtr &pEqn)
 {
-<<<<<<< HEAD
   GEOFLOW_TRACE();
-=======
->>>>>>> a9d60ec8
   pEqn = EquationFactory<MyTypes>::build(ptree, *grid_);
 
 #if 0
@@ -499,12 +489,10 @@
   GEOFLOW_TRACE();
   std::vector<GINT> *iforced;
 
-<<<<<<< HEAD
-=======
-  std::vector<GINT> *iforced;
-
->>>>>>> a9d60ec8
   nsolve_ =  pEqn_->solve_size();
+  nstate_ =  pEqn_->state_size();
+  ntmp_   =  pEqn_->tmp_size();
+  iforced = &pEqn_->iforced();
   nstate_ =  pEqn_->state_size();
   ntmp_   =  pEqn_->tmp_size();
   iforced = &pEqn_->iforced();
@@ -604,7 +592,6 @@
 //         grid    : GGrid object pointer, instantiated here
 //         ggfx    : gather/scatter op, GGFX
 //**********************************************************************************
-<<<<<<< HEAD
 //void init_ggfx(PropertyTree &ptree, GGrid &grid, GGFX<GFTYPE> *&ggfx)
 //{
 //	GEOFLOW_TRACE();
@@ -742,145 +729,8 @@
 //  for ( auto j=0; j<GDIM; j++ ) delete tmp[j];
 //
 //} // end method init_ggfx
-=======
-void init_ggfx(PropertyTree &ptree, GGrid &grid, GGFX<GFTYPE> *&ggfx)
-{
-  GString                        serr = "init_ggfx: ";
-  GBOOL                          bret;
-  GINT                           pmax;
-  GFTYPE                         rad;
-  GFTYPE                         tiny = 100.0*std::numeric_limits<GFTYPE>::epsilon();
-  GMorton_KeyGen<GNODEID,GFTYPE> gmorton;
-  GTPoint<GFTYPE>                dX, porigin, P0;
-  GTVector<GNODEID>              glob_indices;
-  GTVector<GFTYPE>               delta, ldelta;
-  GTVector<GTVector<GFTYPE>>    *xnodes;
-  State                          cart;
-  State                          xkey;
-  GString                        sgrid;
-  std::vector<GFTYPE>            pstd;
-  PropertyTree                   gtree;
-  State                          tmp;
-
-
-  sgrid = ptree.getValue<GString>("grid_type");
-  gtree = ptree.getPropertyTree(sgrid);
-
-  pmax = 0;
-  for ( auto j=0; j<gbasis_.size(); j++ ) pmax = MAX(pmax, gbasis_[j]->getOrder());
-
-  P0.resize(GDIM);
-  dX.resize(GDIM);
-  delta.resize(GDIM);
-  xnodes = &grid.xNodes();
-  glob_indices.resize(grid_->ndof());
-
-  // Cannot use utmp_ here because it
-  // may not have been allocated yet, so
-  // use local variable:
-  tmp.resize(GDIM);
-  for ( auto j=0; j<GDIM; j++ ) tmp[j] = new GTVector<GFTYPE>(grid_->ndof());
-
-  // If (x, y, z) < epsilon, set to 0:
-  GMTK::zero(*xnodes);
-
-  if ( sgrid == "grid_box" ) {
-    pstd   = gtree.getArray<GFTYPE>("xyz0");
-    P0     = pstd;
-    xkey.resize(GDIM);   
-    for ( auto j=0; j<GDIM; j++ ) xkey[j] = &(*xnodes)[j];
-    dX     = 0.05*grid.minnodedist();
-//  gmorton.setDoLog(TRUE);
-    gmorton.setType(GMORTON_STACKED);
-  }
-  if ( sgrid == "grid_icos" ) {
-#if 1
-    // Set indices from lat/lon coords:
-    P0.resize(GDIM);
-    dX.resize(GDIM);
-    cart.resize(xnodes->size());   
-    xkey.resize(GDIM);   
-    P0.x1 = 0.0 ; // lat starting point
-    P0.x2 = 0.0 ; // lon starting point
-    for ( auto j=0; j<xnodes->size(); j++ ) cart[j] = &(*xnodes)[j];
-    for ( auto j=0; j<GDIM; j++ ) xkey[j] = tmp[j];
-    GMTK::cart2latlon(cart, xkey);
-    for ( auto j=0; j<xkey[0]->size(); j++ ) (*xkey[0])[j] = 0.5*PI - (*xkey[0])[j]; 
-    for ( auto j=0; j<xkey[1]->size(); j++ ) (*xkey[1])[j] += (*xkey[1])[j] < 0.0 ? 2.0*PI : 0.0;
-    rad   = gtree.getValue<GFTYPE>("radius");
-    delta[0] = 0.5*grid.minlength()/(rad*pmax*pmax);
-    delta[1] = grid.minlength()/(rad*pmax*pmax);
-    for ( auto j=0; j<dX.size(); j++ ) dX[j] = 0.025 *delta[j];
-//  gmorton.setType(GMORTON_STACKED);
-//  gmorton.setType(GMORTON_INTERLEAVE);
-#else
-    P0.resize(GDIM+1);
-    dX.resize(GDIM+1);
-    xkey.resize(GDIM+1);   
-    rad   = gtree.getValue<GFTYPE>("radius");
-    P0.x1 = -rad-tiny; P0.x2 = -rad-tiny; P0.x3 = -rad-tiny;
-    for ( auto j=0; j<xkey.size(); j++ ) xkey[j] = tmp[j];
-    delta[0] = grid.minlength()/(pmax*pmax);
-    delta[1] = grid.minlength()/(pmax*pmax);
-    delta[2] = grid.minlength()/(pmax*pmax);
-    for ( auto j=0; j<dX.size(); j++ ) dX[j] = 0.01 *delta[j];
-//  dX     = 0.1*grid.minnodedist();
-//  gmorton.setDoLog(TRUE);
-    gmorton.setType(GMORTON_INTERLEAVE);
-//  gmorton.setType(GMORTON_STACKED);
-#endif
-  }
-  if ( sgrid == "grid_sphere" ) {
-    ldelta.resize(GDIM);
-    rad   = gtree.getValue<GFTYPE>("radiusi");
-    P0.x1 = 0.0; // lat starting point
-    P0.x2 = 0.0; // long starting point
-    P0.x3 = rad; // radius starting point
-    cart.resize(xnodes->size());   
-    xkey.resize(GDIM);   
-    for ( auto j=0; j<xnodes->size(); j++ ) cart[j] = &(*xnodes)[j];
-    for ( auto j=0; j<GDIM; j++ ) xkey[j] = tmp[j];
-    GMTK::rcart2sphere(cart, xkey);
-    for ( auto j=0; j<GDIM; j++ ) ldelta[j] = xkey[j]->amindiff(tiny);
-    GComm::Allreduce(ldelta.data(), delta.data(), GDIM, T2GCDatatype<GFTYPE>(), GC_OP_MIN, comm_);
-    for ( auto j=0; j<GDIM; j++ ) dX[j] = 0.025*delta[j];
-//  gmorton.setDoLog(TRUE);
-    gmorton.setType(GMORTON_STACKED);
-  }
-
-  // First, periodize coords if required to, 
-  // before labeling nodes:
-  if ( typeid(grid) == typeid(GGridBox) ) { 
-    static_cast<GGridBox*>(&grid)->periodize();
-  }
-
-  xnodes = &grid.xNodes();
-  glob_indices.resize(grid.ndof());
-
-  // Integralize *all* internal nodes
-  // using Morton indices:
-//gmorton.setDoLog(TRUE);
-  gmorton.setType(GMORTON_STACKED);
-//gmorton.setType(GMORTON_INTERLEAVE);
-  gmorton.setIntegralLen(P0,dX);
-  gmorton.key(glob_indices, xkey);
-
-  // Initialize gather/scatter operator:
-  ggfx = new GGFX<GFTYPE>();
-  assert(ggfx != NULLPTR && "Cannot instantiate GGFX operator");
-  bret = ggfx->init(glob_indices);
-  assert(bret && "Initialization of GGFX operator failed");
-
-  // Unperiodize nodes now that connectivity map is
-  // generated, so that coordinates mean what they should:
-  if ( typeid(grid) == typeid(GGridBox) ) { // periodize coords
-    static_cast<GGridBox*>(&grid)->unperiodize();
-  }
-
   for ( auto j=0; j<GDIM; j++ ) delete tmp[j];
 
-} // end method init_ggfx
->>>>>>> a9d60ec8
 
 
 //**********************************************************************************
