--- conflicted
+++ resolved
@@ -76,11 +76,6 @@
 typedef GTVector<GElem_base*> GElemList;
 typedef GFTYPE                Time;
 typedef GStateInfo            StateInfo;
-<<<<<<< HEAD
-=======
-
-
->>>>>>> 196f5d22
 
 class GGrid 
 {
@@ -128,25 +123,9 @@
                             &itype() { return itype_; }               // indices for all types
         GTVector<GSIZET>    &itype(GElemType i) { return itype_[i]; } // indices for type i    
         GElemType            gtype() { return gtype_; }               // get unique elem type on grid       
-<<<<<<< HEAD
-        void                 deriv (GTVector<GFTYPE> &u, GINT idir, GTVector<GFTYPE> &tmp,
-                                    GTVector<GFTYPE> &du );            // derivative of global vector
-        void                 wderiv(GTVector<GFTYPE> &q  , GINT idir, GBOOL bwghts,  
-                                    GTVector<GFTYPE> &tmp,
-                                    GTVector<GFTYPE> &du );            // derivative of global vector
-
-        void                 set_bdy_update_callback(
-                             std::function<void(const geoflow::tbox::PropertyTree &ptree,
-                                            GString &supdate, Grid &grid,
-                                            StateInfo &stinfo, const Time &t, 
-                                            State &utmp, State &u, State &ub)> callback)
-                                           { bdy_update_callback_ =  callback;
-                                             bupdatebc_ = TRUE; }       // set bdy-update callback
-=======
         void                 deriv(GTVector<GFTYPE> &u, GINT idir, GTVector<GFTYPE> &tmp,
                                    GTVector<GFTYPE> &du );            // derivative of global vector
 
->>>>>>> 196f5d22
         void                 set_apply_bdy_callback(
                              std::function<void(const Time &t, State &u,
                                          State &ub)> callback)
@@ -189,20 +168,6 @@
                             &faceNormal();                             // global face normals
         GTVector<GSIZET>
                             &gieface() { return gieface_;}             // elem face indices into glob u for all elem faces
-<<<<<<< HEAD
-        GTVector<GTVector<GSIZET>>
-                            &igbdy_binned() { return igbdy_binned_;}   // global dom bdy indices binned into GBdyType
-        GTVector<GTVector<GSIZET>>
-                            &ilbdy_binned() { return ilbdy_binned_;}   // indices into bdy arrays binned into GBdyType
-        GTVector<GTVector<GINT>>
-                            &igbdycf_binned() { return igbdycf_binned_;} // canonical faces that igbdy_binned reside on
-        GTVector<GTVector<GSIZET>>
-                            &igbdy_bdyface() { return igbdy_bdyface_;} // global dom bdy indices for each face
-        GTVector<GTVector<GBdyType>>
-                            &igbdyt_bdyface(){ return igbdyt_bdyface_;}// global dom bdy type for each face
-        GTVector<GSIZET>
-                            &igbdy() { return igbdy_;}                 // global dom bdy indices into u
-=======
         BinnedBdyIndex
                             &igbdy_binned() { return igbdy_binned_;}   // global dom bdy indices binned into GBdyType
 #if 0
@@ -215,7 +180,6 @@
                             &igbdy_bdyface() { return igbdy_bdyface_;} // bdy ind for each face node
         GTVector<GTVector<GBdyType>>  
                             &igbdyt_bdyface() { return igbdyt_bdyface_;}// bdy types for each face node
->>>>>>> 196f5d22
         GTVector<GTVector<GFTYPE>>
                             &bdyNormals() { return bdyNormals_; }      // bdy normals
         GTVector<GINT>      &idepComp  () { return idepComp_; }        // dependent vector components on bdy 
@@ -283,16 +247,6 @@
         GTVector<GSIZET>            gieface_;       // index into global field indicating elem face node
         GTVector<GTVector<GFTYPE>>  bdyNormals_;    // normal to surface at each bdy node point (2d & 3d), global
         GTVector<GINT>              idepComp_;      // dependent component index at each bdy point
-<<<<<<< HEAD
-        GTVector<GTVector<GSIZET>>  igbdy_binned_;  // index into global field indicating a domain bdy--by type
-        GTVector<GTVector<GINT>>    igbdycf_binned_;// which canonical bdy face a igbdy is on
-        GTVector<GTVector<GSIZET>>  ilbdy_binned_;  // index into bdy arrays--by type
-        GTVector<GSIZET>            igbdy_;         // index into global field indicating a domain bdy
-        GTVector<GTVector<GSIZET>>  igbdy_bdyface_; // index into global field indicating a domain bdy face
-        GTVector<GBdyType>          igbdyt_;        // global domain bdy types for each igbdy index
-        GTVector<GTVector<GBdyType>>
-                                    igbdyt_bdyface_;// global domain bdy types for each igbdy index
-=======
         BinnedBdyIndex              igbdy_binned_;  // index into global field indicating a domain bdy--by type
 //      BinnedBdyIndex              ilbdy_binned_;  // index into bdy arrays--by type
         GTVector<GTVector<GSIZET>>  igbdy_bdyface_;// volumbe index for each bdy node on each face
@@ -300,7 +254,6 @@
         GTVector<GSIZET>            igbdy_;         // index into global field indicating a domain bdy
         BdyUpdateList               bdy_update_list_;
                                                     // bdy update class list
->>>>>>> 196f5d22
         GTVector<GFTYPE>            mask_;          // bdy mask
         PropertyTree                ptree_;         // main prop tree
         GGFX<GFTYPE>               *ggfx_;          // connectivity operator
@@ -310,16 +263,6 @@
         std::function<void(const Time &t, State &u, State &ub)>
                                     bdy_apply_callback_;            
                                                     // bdy apply callback
-<<<<<<< HEAD
-        std::function<void(const geoflow::tbox::PropertyTree& ptree,
-                      GString &supdate, Grid &grid,
-                      StateInfo &stinfo, const Time &t, 
-                      State &utmp,  State &u, State &ub)> 
-                                    bdy_update_callback_;            
-                                                    // bdy update callback
-=======
->>>>>>> 196f5d22
-
 };
 
 #endif