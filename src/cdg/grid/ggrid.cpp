--- conflicted
+++ resolved
@@ -17,12 +17,6 @@
 #include "gcomm.hpp"
 #include "tbox/error_handler.hpp"
 
-<<<<<<< HEAD
-#if defined(_G_USE_GPTL)
-  #include "gptl.h"
-#endif
-=======
->>>>>>> a7755779
 
 //**********************************************************************************
 //**********************************************************************************
@@ -40,11 +34,8 @@
 nprocs_        (GComm::WorldSize(comm)),
 irank_         (GComm::WorldRank(comm)),
 minnodedist_   (std::numeric_limits<GFTYPE>::max()),
-<<<<<<< HEAD
-=======
 volume_                           (0.0),
 ivolume_                          (0.0),
->>>>>>> a7755779
 comm_                            (comm),
 ggfx_                         (NULLPTR),
 ptree_                          (ptree)
@@ -364,11 +355,6 @@
   GTimerStart("GGrid::grid_init: do_typing");
   do_typing(); // do element-typing check
   GTimerStop("GGrid::grid_init: do_typing");
-<<<<<<< HEAD
-
-  init_local_face_info(); // find glob vec of face indices
-=======
->>>>>>> a7755779
 
   // Have elements been set yet?
   assert(gelems_.size() > 0 && "Elements not set");
@@ -385,45 +371,25 @@
   else if ( itype_[GE_DEFORMED]  .size() > 0 ) gtype_ = GE_DEFORMED;
   else if ( itype_[GE_REGULAR]   .size() > 0 ) gtype_ = GE_REGULAR;
 
-<<<<<<< HEAD
-  GTimerStart("GGrid::grid_init: def_init");
-=======
   GTimerStart("GGrid::grid_init: init_bc_info");
   // All element bdy/face data should have been set by now:
 
-cout << "GGrid::grid_init: 0" << endl;
 
   init_bc_info();
   GTimerStop("GGrid::grid_init: init_bc_info");
 
   GTimerStart("GGrid::grid_init: def_geom_init");
->>>>>>> a7755779
   if ( itype_[GE_2DEMBEDDED].size() > 0
     || itype_  [GE_DEFORMED].size() > 0 ) {
     def_geom_init();
   }
-<<<<<<< HEAD
-  GTimerStop("GGrid::grid_init: def_init");
-
-  GTimerStart("GGrid::grid_init: reg_init");
-=======
   GTimerStop("GGrid::grid_init: def_geom_init");
 
   GTimerStart("GGrid::grid_init: reg_geom_init");
->>>>>>> a7755779
   if ( itype_[GE_REGULAR].size() > 0 ) {
     reg_geom_init();
   }
-<<<<<<< HEAD
-  GTimerStop("GGrid::grid_init: reg_init");
-
-  GTimerStart("GGrid::grid_init: init_bc_info");
-  // All element bdy/face data should have been set by now:
-  init_bc_info();
-  GTimerStop("GGrid::grid_init: init_bc_info");
-=======
   GTimerStop("GGrid::grid_init: reg_geom_init");
->>>>>>> a7755779
 
 
   bInitialized_ = TRUE;
@@ -432,10 +398,6 @@
   GTimerStart("GGrid::grid_init: find_min_dist");
   minnodedist_ = find_min_dist();
   GTimerStop("GGrid::grid_init: find_min_dist");
-<<<<<<< HEAD
-
-=======
->>>>>>> a7755779
 
   // Compute grid volume:
   GTVector<GFTYPE> tmp0(ndof()), tmp1(ndof());
@@ -488,32 +450,18 @@
   init_bc_info();
   GTimerStop("GGrid::grid_init: init_bc_info");
 
-<<<<<<< HEAD
-  GTimerStart("GGrid::grid_init: def_init");
-=======
   GTimerStart("GGrid::grid_init: def_geom_init");
->>>>>>> a7755779
   if ( itype_[GE_2DEMBEDDED].size() > 0
     || itype_  [GE_DEFORMED].size() > 0 ) {
     def_geom_init();
   }
-<<<<<<< HEAD
-  GTimerStop("GGrid::grid_init: def_init");
-
-  GTimerStart("GGrid::grid_init: reg_init");
-=======
   GTimerStop("GGrid::grid_init: def_geom_init");
 
   GTimerStart("GGrid::grid_init: reg_geom_init");
->>>>>>> a7755779
   if ( itype_[GE_REGULAR].size() > 0 ) {
     reg_geom_init();
   }
-<<<<<<< HEAD
-  GTimerStop("GGrid::grid_init: reg_init");
-=======
   GTimerStop("GGrid::grid_init: reg_geom_init");
->>>>>>> a7755779
 
 
   GTimerStart("GGrid::grid_init: find_min_dist");
@@ -1085,11 +1033,7 @@
   for ( GSIZET e=0; e<gelems_.size(); e++ ) { // cycle over all elems
     ibeg   = gelems_[e]->igbeg(); iend  = gelems_[e]->igend();
     ieface = &gelems_[e]->face_indices(); // set in child class
-<<<<<<< HEAD
-    for ( GSIZET j=0; j<ieface->size(); j++ ) { // get global elem face node indices
-=======
     for ( GSIZET j=0; j<ieface->size(); j++ ) { // cycle over all elem faces
->>>>>>> a7755779
       for ( GSIZET k=0; k<(*ieface)[j].size(); k++ ) {
         ig = nn + (*ieface)[j][k];
         if ( !gieface_.containsn(ig, m) ) { // don't include repeated face ind
@@ -1120,15 +1064,6 @@
   GTVector<GTVector<GINT>>    *ieface; // domain face indices
 
   // Find boundary indices & types from config file 
-<<<<<<< HEAD
-  // specification, for _each_ natural/canonical face:
-  config_bdy(ptree_, igbdy_byface_, igbdyt_byface_);
-
-  // Flatten these 2 bdy index & types indirection arrays:
-  GSIZET      nind=0, nw=0;
-  for ( auto j=0; j<igbdy_byface_.size(); j++ ) {
-    nind += igbdy_byface_[j].size();
-=======
   // specification, for _each_ natural/canonical domain face:
   config_bdy(ptree_, igbdy_bydface_, igbdyt_bydface_);
 
@@ -1136,23 +1071,10 @@
   GSIZET      nind=0, nw=0;
   for ( auto j=0; j<igbdy_bydface_.size(); j++ ) {
     nind += igbdy_bydface_[j].size();
->>>>>>> a7755779
   }
   igbdy_ .resize(nind);
   igbdyt_.resize(nind);
   nind = 0;
-<<<<<<< HEAD
-  for ( auto j=0; j<igbdy_byface_.size(); j++ ) {
-    for ( auto i=0; i<igbdy_byface_.size(); i++ ) {
-      igbdy_ [nind  ] = igbdy_byface_ [j][i];
-      igbdyt_[nind++] = igbdyt_byface_[j][i];
-    }
-  }
- 
-  
-
-  // Create bdy type-bins (one bin for each GBdyType), and
-=======
   for ( auto j=0; j<igbdy_bydface_.size(); j++ ) {
     for ( auto i=0; i<igbdy_bydface_.size(); i++ ) {
       igbdy_ [nind  ] = igbdy_bydface_ [j][i];
@@ -1162,7 +1084,6 @@
  
 
   // Create bdy type bins (one bin for each GBdyType), and
->>>>>>> a7755779
   // for each type, set the indirection indices into global
   // vectors that have that type:
   GBdyType         itype;
