//=================================================================================
// Module       : gllbasis.ipp
// Date         : 1/19/18 (DLR)
// Description  : Encapsulates the methods and data associated with
//                a spectral element nodal basis
//                Note: This basis is the Gauss-Lobatto-Legendre
//                basis, defined as 
//                  h(xi)_j = -1/(N(N+1)*L_N(xi_j))  * (1-xi^2)*dL_N(xi)/dxi / (xi-xi_j)
//                where N is the order of the expansion, and L_N is the Legendre
//                polynomial of order N, and the xi_j are the nodal points. L_N
//                is obtained from the generalized Jacobi polynomial computed in
//                computeJacobi.
// Copyright    : Copyright 2018. Colorado State University. All rights reserved
// Derived From : GNBasis
//==================================================================================
#include <cstdlib>
#include <memory>
#include <cmath>
#include <cstdio>
#include "gllbasis.hpp"


//**********************************************************************************
//**********************************************************************************
// METHOD : Constructor method
// DESC   : Instantitate with explicit order and max order
// ARGS   : GINT inOrder
//          GINT maxORdern
// RETURNS: none
//**********************************************************************************
template<typename T, typename TE>
GLLBasis<T,TE>::GLLBasis(GINT inOrder, GINT  MaxOrder)
:
Np_                    (MIN(inOrder,MaxOrder)),
kstop_                 (128),
bInit_                 (FALSE),
bNeedDerivMatrix_      (TRUE),
bNeedLegMatrix_        (TRUE),
alpha_                 (0.0),
beta_                  (0.0),
ximin_                 (-1.0),
ximax_                 (1.0),
eps_                   (1.0e-8),
ttiny_                 (100.0*std::numeric_limits<T>::epsilon()),
tetiny_                (100.0*std::numeric_limits<TE>::epsilon())
{
  if ( Np_ < 1 ) {
    std::cout << "GLLBasis<T,TE>::GLLBasis: invalid expansion order Np_=" << Np_ << std::endl;
    exit(1);
  }
  resize(Np_);

} // end of constructor method


//**********************************************************************************
//**********************************************************************************
// METHOD : Constructor method
// DESC   : Default constructor
// ARGS   : GINT inOrder
//          GINT maxORdern
// RETURNS: none
//**********************************************************************************
template<typename T, typename TE>
GLLBasis<T,TE>::GLLBasis()
:
Np_                    (0),
kstop_                 (128),
bInit_                 (FALSE),
bNeedDerivMatrix_      (TRUE),
bNeedLegMatrix_        (TRUE),
alpha_                 (0.0),
beta_                  (0.0),
ximin_                 (-1.0),
ximax_                 (1.0),
eps_                   (1.0e-8),
ttiny_                 (100.0*std::numeric_limits<T>::epsilon()),
tetiny_                (100.0*std::numeric_limits<TE>::epsilon())
{
} // end of constructor method


//**********************************************************************************
//**********************************************************************************
// METHOD : Constructor method
// DESC   : Instantiate with explicit order, taken to be max order as well
// ARGS   : GINT inOrder
// RETURNS: none
//**********************************************************************************
template<typename T, typename TE>
GLLBasis<T,TE>::GLLBasis(GINT Order)
:
Np_                    (Order),
kstop_                 (128),
bInit_                 (FALSE),
bNeedDerivMatrix_      (TRUE),
bNeedLegMatrix_        (TRUE),
alpha_                 (0.0),
beta_                  (0.0),
ximin_                 (-1.0),
ximax_                 (1.0),
eps_                   (1.0e-8),
ttiny_                 (100.0*std::numeric_limits<T>::epsilon()),
tetiny_                (100.0*std::numeric_limits<TE>::epsilon())
{
  if ( Np_ < 1 ) {
    std::cout << "GLLBasis<T,TE>::GLLBasis: invalid expansion order Np_=" << Np_ << std::endl;
    exit(1);
  }
  resize(Np_);
  init();

} // end of constructor method


//**********************************************************************************
//**********************************************************************************
// METHOD : Copy Constructor method
// DESC   : 
// ARGS   : GLLBasis &
// RETURNS: none
//**********************************************************************************
template<typename T, typename TE>
GLLBasis<T,TE>::GLLBasis(const GLLBasis &b)
{
   // copy data:
    alpha_    = b.alpha_;
    beta_     = b.beta_;
    ximin_    = b.ximin_;
    ximax_    = b.ximax_;
    eps_      = b.eps_;
    ttiny_    = b.ttiny_;
    tetiny_   = b.tetiny_;
    Np_       = b.Np_;
    kstop_    = b.kstop_;
    bInit_    = b.bInit_;
    bNeedDerivMatrix_ = b.bNeedDerivMatrix_;
    bNeedLegMatrix_   = b.bNeedLegMatrix_;


    //  matrices, and node data:
    xiNodes_       = b.xiNodes_;
    weights_       = b.weights_;
    Pn_            = b.Pn_;
    dPn_           = b.dPn_;
    Phi_           = b.Phi_;
    dPhi_          = b.dPhi_;
    dPhiT_         = b.dPhiT_;
    stiffMatrix_   = b.stiffMatrix_;
    LegMatrix_     = b.LegMatrix_;
    LegTransform_  = b.LegTransform_;
    iLegTransform_ = b.iLegTransform_;
    LegFilterMat_  = b.LegFilterMat_;
    LegFilterMatT_ = b.LegFilterMatT_;

}

//**********************************************************************************
//**********************************************************************************
// METHOD : Destructor
// DESC   : 
// ARGS   : none
// RETURNS: none
//**********************************************************************************
template<typename T, typename TE>
GLLBasis<T,TE>::~GLLBasis()
{
}

//**********************************************************************************
//**********************************************************************************
// METHOD : Assignment method
// DESC   : 
// ARGS   : GLLBasis &
// RETURNS: none
//**********************************************************************************
template<typename T, typename TE>
void GLLBasis<T,TE>::operator=(const GLLBasis &b)
{
  if ( &b != this ) 
  {
   // copy data:
    ximin_        = b.ximin_;
    ximax_        = b.ximax_;
    eps_          = b.eps_;
    Np_           = b.Np_;
    kstop_        = b.kstop_;
    bInit_        = b.bInit_;
    bNeedDerivMatrix_ = b.bNeedDerivMatrix_;
    bNeedLegMatrix_  = b.bNeedLegMatrix_;


    //  matrices, and node data:
    xiNodes_      = b.xiNodes_;
    weights_      = b.weights_;
    Pn_           = b.Pn_;
    dPn_          = b.dPn_;
    dPhi_         = b.dPhi_;
    dPhiT_        = b.dPhiT_;
    stiffMatrix_  = b.stiffMatrix_;
    LegMatrix_    = b.LegMatrix_;
    LegTransform_ = b.LegTransform_;
    iLegTransform_= b.iLegTransform_;
    LegFilterMat_ = b.LegFilterMat_;
    LegFilterMatT_= b.LegFilterMatT_;
  }

}

//************************************************************************************
//************************************************************************************
// METHOD : getXimin
// DESC   : Get minimim of reference interval 
// ARGS   : none
// RETURNS: element left boundary
//************************************************************************************
template<typename T, typename TE>
T GLLBasis<T,TE>::getXimin()
{
  return (T) ximin_;
} // end of method getXimin


//************************************************************************************
//************************************************************************************
// METHOD : getXimax
// DESC   : Get maximum of reference interval 
// ARG    : none
// RETURNS: element right boundary
//************************************************************************************
template<typename T, typename TE>
T GLLBasis<T,TE>::getXimax()
{
  return (T) ximax_;
} // end of method getXimax


//************************************************************************************
//************************************************************************************
// METHOD : getOrder
// DESC   : Get Lag. interp. polynomial order  
// ARG    : none
// RETURNS: GINT  element expansion order
//************************************************************************************
template<typename T, typename TE>
GINT  GLLBasis<T,TE>::getOrder()
{
  return Np_;
} // end of method getOrder


#if 0

//************************************************************************************
//************************************************************************************
// METHOD : getBasisAtNodes
// DESC   : Computes Gauss-Lobatto Legendre basis
//              as a function of  nodes in the parent domain. 
//              The returned quantity is a pointer to a matrix
//              Phi__i(xi_j)==Phi_(i,j),
//              where xi_j is the jth node element, and
//              Phi__i is given by (see Canuto, et. al.):
//
//              Phi__j (x) = (N*(N+1)Pn(xi_j))^-1  * (1-x^2)*dPn/dx(x)/(x - xi_j)
//              
// ARGS   : ret: array to T      
// RETURNS: pointer to ret data on success; else ; else NULLPTR 
//************************************************************************************
template<typename T, typename TE>
GBasisMatrix *GLLBasis<T,TE>::getBasisAtNodes(GBasisMatrix &ret)
{
  if ( !bInit_ && !init() ) return NULLPTR;
 
  if (!computeBasisAtNodes() ) return NULLPTR;


  if ( ret.size(1) < Phi_.size(1) || ret.size(2) < Phi_.size(2) ) return NULLPTR;

  GINT  i;
  T    *fptr=ret.data();
  T    *qptr=Phi_.data();
   
  for ( i=0; i<Phi_.size(1) * Phi_.size(2); i++ )
    *(fptr+i) = (T      )(*(qprt+i));

  return &ret;
} // end of method getBasisAtNodes


//************************************************************************************
//************************************************************************************
// METHOD : setXiDomain
// DESC   : Set reference domain 
// ARGS   : min, max 1d domain extent
// RETURNS: none
//************************************************************************************
template<typename T, typename TE>
void GLLBasis<T,TE>::setXiDomain(T min, T max)
{
  ximin_ = MIN(min,max);
  ximax_ = MAX(min,max);

} // end of method setXiDomain
#endif


//************************************************************************************
//************************************************************************************
// METHOD : SetOrder
// DESC   : 
// ARGS   : order: interp. polynomial order
// RETURNS: none
//************************************************************************************
template<typename T, typename TE>
void GLLBasis<T,TE>::setOrder(GINT order)
{
  if ( order != Np_ )
  {
     resize(order);
     if ( init() ) {
       std::cout << "GLLBasis<T,TE>::setOrder: Initialization failure" << std::endl;
       exit(1);
     }
     bNeedDerivMatrix_ = TRUE;
     bNeedLegMatrix_ = TRUE;
  }
  Np_ = order;
} // end of method setOrder


//************************************************************************************
//************************************************************************************
// METHOD : resize
// DESC   : resizes dynamically allocated quantities
//          if required
// ARGS   : newOrder: new interp. polynomial order
// RETURNS: TRUE on success, else FALSE
//************************************************************************************
template<typename T, typename TE>
GBOOL GLLBasis<T,TE>::resize(GINT  newOrder)
{

  // No resizing necessary if already less than
  // previously allocated quantities:

  Np_ = newOrder;

  //  resize xiNodes_:
  xiNodes_ .resize(Np_+1);
  xiNodesEv_ .resize(Np_+1);

  //  resize weights_:
  weights_.resize(Np_+1);
  weightsEv_.resize(Np_+1);
  iweightsEv_.resize(Np_+1);

  //  resize Pn_:
  Pn_.resize(Np_+1);

  //  resize dPn_:
  dPn_.resize(Np_+1);

  //  resize basis Phi_:
  Phi_.resize(Np_+1,Np_+1);

  //  resize basis dPhi_:
  dPhi_  .resize(Np_+1,Np_+1);
  dPhiT_ .resize(Np_+1,Np_+1);
  dPhiEv_ .resize(Np_+1,Np_+1);
  dPhiTEv_.resize(Np_+1,Np_+1);
  dPhiWEv_ .resize(Np_+1,Np_+1);
  dPhiWTEv_ .resize(Np_+1,Np_+1);
  dPhiiWEv_ .resize(Np_+1,Np_+1);
  dPhiiWTEv_ .resize(Np_+1,Np_+1);

  //  resize stiffMatrix_:
  stiffMatrix_  .resize(Np_+1,Np_+1);
  stiffMatrixEv_.resize(Np_+1,Np_+1);

  //  resize LegMatrix_:
  LegMatrix_    .resize(Np_+1,Np_+1);
  LegTransform_ .resize(Np_+1,Np_+1);
  iLegTransform_.resize(Np_+1,Np_+1);
  LegFilterMat_ .resize(Np_+1,Np_+1);
  LegFilterMatT_.resize(Np_+1,Np_+1);

  if ( !init() ) return FALSE; 

  return TRUE;

} // end of method resize


//************************************************************************************
//************************************************************************************
// METHOD : computeNodes 
// DESC   : Computes nodes and weights based on a Gauss-Lobatto Legendre integration scheme
//              Note: nodes are computed from smalles to largest xi
//              Note: this method was taken largely from Canuto et al, 1987, Appendix C.
//              Note: this method will be generalized to accept this as a base class,
//                    and derive other basis types from it....
//              Note: Legendre polynomials of order Np_, Np_-1 and Np_-2 and their
//                    derivatives are computed here for use here and in 
//                    computing integrals. These polynomials are used in
//                    forming basis functions, Phi_, and their derivatives,
//                    dPhi_, evaluated at each node.
// ARGS   : none
// RETURNS: TRUE on success, else FALSE
//************************************************************************************
template<typename T, typename TE>
GBOOL GLLBasis<T,TE>::computeNodes()
{
  GString serr = "GLLBasis<T,TE>::computeNodes: ";
  GBOOL bret;
  GINT  i, j, k, nh, np1;
  
  T     det, pnp, pnp1p, pnp1m, rp, rm, dth, cd, sd, cs, ss, 
        pn , pnp1, pdnp1, pdn, pnm1, pdnm1, a, b, poly, pder,
        pdnp1p, pnm1p,  pdnp1m, pnm, pdnm, pnm1m, pdnp,
        recsum, x, delx, cssave, error;


  if ( Np_ < 1 ) return FALSE;
  if ( Np_ == 1 ) {
    xiNodes_[0] = ximin_;
    xiNodes_[1] = ximax_;
    if ( computeWeights() ) bInit_ = TRUE;
    else                    return FALSE;
  }
 
  alpha_ = 0.0;
  beta_  = 0.0;  //alpha_=beta_=0 ==> Legendre fcn basis 

//rv    = 1.0 + alpha_;
  np1   = Np_ + 1;

  computeJacobi(np1,alpha_, beta_, pnp1p, pdnp1p, pnp, pdnp, pnm1p, pdnm1, ximax_);
  computeJacobi(np1,alpha_, beta_, pnp1m, pdnp1m, pnm, pdnm, pnm1m, pdnm1, ximin_);
  det  = pnp*pnm1m - pnm*pnm1p;
  rp   = -pnp1p;
  rm   = -pnp1m;
  a    = ( rp*pnm1m - rm*pnm1p ) / det;
  b    = ( rm*pnp   - rp*pnm   ) / det;

  // order nodes from largest to smallest:
  xiNodes_ [0] = ximax_;
  xiNodes_[Np_] = ximin_;
  nh = ( Np_ + 1 ) / 2;

  // set up recursion relation for the initial guesses for roots:
  dth = 3.1415926535898/( 2.0*Np_ + 1.0 );
  cd  = cos(2.0*dth);
  sd  = sin(2.0*dth);
  cs  = cos    (dth);
  ss  = sin    (dth);

  // compute the first half of the roots by polynomial deflation:
  for ( j=1; j<nh+1; j++ ) {
    x = cs;
    for ( k=0; k<kstop_; k++ ) {
      computeJacobi(np1, alpha_, beta_, pnp1, pdnp1, pn, pdn, pnm1, pdnm1, x);
      poly = pnp1 + a*pn + b*pnm1;
      pder = pdnp1 + a*pdn + b*pdnm1;
      recsum = 0.0;
      for ( i=0; i<j; i++ ) {
        recsum += (  1.0/(x - xiNodes_[i]) );
      }
      delx = -poly/(pder - recsum*poly);
      x += delx;
      error = fabs(delx)/ fabs(x);    // MIN(fabs(ximin_),fabs(ximax_));
      if ( error < eps_ ) break;
    }
    xiNodes_[j] = x;
    cssave     = cs*cd - ss*sd;
    ss         = cs*sd + ss*cd;
    cs         = cssave;
  }

  
  // Symmetrize the nodes:  NOTE: this is correct only for the cases
  // where (xmin,xmax) = (-y, y); ie, is symmetric interval.
  for ( i=0; i<nh; i++ ) {
    xiNodes_[np1-i-1] = -xiNodes_[i];
  }

  if ( Np_ == ( 2*(Np_/2) ) ) {
    xiNodes_[nh] = 0.0;
  }


  // re-order from smallest to largest:
  T txi;
  for ( i=0; i<nh; i++ ) {
    txi           = xiNodes_[Np_-i];
    xiNodes_[Np_-i] = xiNodes_[i];
    xiNodes_   [i] = txi;
  }

  return TRUE;

} // end of method computeNodes


//************************************************************************************
//************************************************************************************
// METHOD : computeWeights
// DESC   : 
//            NOTE: method not really intended to be called publicly; 
//            it should be called only when computeNodes is called. 
//            For other bases, this method will change, however.
// ARGS   : none
// RETURNS: TRUE on success, else FALSE
//************************************************************************************
template<typename T, typename TE>
GBOOL GLLBasis<T,TE>::computeWeights()
{
  if ( Np_ < 1 ) return FALSE;
 
  GINT  i;
  T     fact = 2.0/(Np_*(Np_ + 1.0));
  T     ppn, pder, pm1, pdm1, pm2, pdm2;

  for ( i=0; i<Np_+1; i++ ) {
    computeJacobi(Np_, alpha_, beta_, ppn, pder,pm1, pdm1, pm2, pdm2, xiNodes_[i]);
    Pn_ [i] = ppn;    
    dPn_[i] = pder;    
    weights_[i] = (Pn_[i]==0.0)?0.0:fact/(Pn_[i]*Pn_[i]); // Note: Pn_ computed in ComputNodes
  }

  return TRUE;
} // end of method computeWeights


#if 0
//************************************************************************************
//************************************************************************************
// METHOD : computeBasisAtNodes
// DESC   :
// ARGS   : none
// RETURNS: TRUE on success, else FALSE
//************************************************************************************
template<typename T, typename TE>
GBOOL GLLBasis<T,TE>::computeBasisAtNodes()
{
  if ( !bInit_ && !init() ) return FALSE;


  GINT  i, j;
  T     ppn_i, pder_i, pm1, pdm1, pm2, pdm2, ppn_j, pder_j;
  T     fact=1.0/(Np_*(Np_+1.0)), gfact;

  Phi_ = 0.0;

  for ( i=0; i< Np_+1; i++ ) {
    computeJacobi(Np_, alpha_, beta_, ppn_i, pder_i,pm1, pdm1, pm2, pdm2, xiNodes_[i]);
    for ( j=0; j< Np_+1; j++ ) {
      Phi_(i,j) = 1.0;
      if ( i != j ) {
        computeJacobi(Np_, alpha_, beta_, ppn_j, pder_j,pm1, pdm1, pm2, pdm2, xiNodes_[j]);
        gfact = (1-xiNodes_[j]*xiNodes_[j])/(xiNodes_[j]-xiNodes_[i]);
        Phi_(i,j) = fact/ppn_i * gfact * pder_j;
      }
    }
  }

} // end of method computeBasisAtNodes
#endif

//************************************************************************************
//************************************************************************************
// METHOD : computeDerivMatrix
// DESC   :
//            NOTE: computeWeights (computeNodes) must have been called
//                  prior to entering this method, s.t. the Pn_i have been
//                  calculated. 
// ARGS   : none
// RETURNS: TRUE on success, else FALSE
//************************************************************************************
template<typename T, typename TE>
GBOOL GLLBasis<T,TE>::computeDerivMatrix()
{

  GINT  l, j;
  T     delxi;

  dPhi_ = 0.0;
  // Note: index j sweeps over basis number; l sweeps over node number

  for ( j=0; j<Np_+1; j++ ) {
    for ( l=0; l<j; l++ ) {
      delxi      = xiNodes_[l] - xiNodes_[j];
      dPhi_ (l,j) =  Pn_[l]/(Pn_[j]*delxi+ttiny_);
    }
    for ( l=j+1; l<Np_+1; l++ ) {
      delxi       = xiNodes_[l] - xiNodes_[j];
      dPhi_  (l,j) =  Pn_[l]/(Pn_[j]*delxi+ttiny_);
    }
  }
  dPhi_ (0 ,0 ) = -0.25*Np_*(Np_ + 1.0);
  dPhi_ (Np_,Np_) = -dPhi_(0,0);

  dPhi_.transpose(dPhiT_);
  bNeedDerivMatrix_ = FALSE;

  return TRUE;

} // end of method computeDerivMatrix


//************************************************************************************
//************************************************************************************
// METHOD : computeJacobi
// DESC   : Compute Jacobi polynomial nodes and derivatives for polynomial
//          type specified by alpha_, beta_. Taken from: 
// ARGS   : 
// RETURNS: none  
//************************************************************************************
template<typename T, typename TE>
void GLLBasis<T,TE>::computeJacobi(GINT  &N, T alpha_ , T beta_  , 
                                       T &poly  , T &pder  , T &polym1, 
                                       T &pderm1, T &polym2, T &pderm2, T &x)
{

  GINT  k; 
  T     apb  , polylist, pderlist, rv                ;
  T     polyn, pdern   , psave   , pdsave  , fk      ;
  T     a1   , a2      , a3      , a4      , b3      ;


  apb = alpha_ + beta_;
  rv = 1.0 + alpha_;

  poly = 1.0;
  pder = 0.0;

  if ( N == 0 ) return;

  polylist = poly;
  pderlist = pder;
  poly     = rv * x;
  pder     = rv;
  
  if ( N == 1 ) return;

  for ( k=2; k<=N; k++ ) {
    fk = static_cast<T>(k);
    a1 = 2.0*fk*(fk+apb)*(2.0*fk+apb-2.0);
    a2 = (2.0*fk+apb-1.0)*(alpha_*alpha_ -beta_*beta_);
    b3 = 2.0*fk+apb-2.0;
    a3 = b3*(b3+1.0)*(b3+2.0);
    a4 = 2.0*(fk+alpha_-1.0)*(fk+beta_-1.0)*(2.0*fk+apb);
    polyn    = ((a2+a3*x)*poly - a4*polylist)/a1;
    pdern    = ((a2+a3*x)*pder - a4*pderlist+a3*poly)/a1;
    psave    = polylist;
    pdsave   = pderlist;
    polylist = poly;
    poly     = polyn;
    pderlist = pder;
    pder     = pdern;
  }

  polym1 = polylist;
  pderm1 = pderlist;
  polym2 = psave;
  pderm2 = pdsave; 

} // end of method computeJacobi


//************************************************************************************
//************************************************************************************
// METHOD : computeStiffMatrix
// DESC   : computes stiffness matrix for this basis.
//          Method uses Gaussian integration, so the
//          nodes and the weights for the current Np_ order
//          must be calculated.
//
//          The stiffness matrix is defined as:
//              
//          A_(i,j )= Integral(ximin_,ximax_) { dPhi__i(xi)/dxi dPhi__j(xi)/dxi dxi }
//                  = Sum { w_k * dPhi__i(xi_k)/dxi dPhi__j(xi_k)/dxi }   (Gaussian quadrature)
//          where w_k are the weights for the basis associated with each node, xi_k.
// ARGS   : none
// RETURNS: TRUE on success, else FALSE
//************************************************************************************
template<typename T, typename TE>
GBOOL GLLBasis<T,TE>::computeStiffMatrix()
{

  GINT  i, j, k;

  stiffMatrix_ = 0.0;

  // Could use matrix algebra here....
  for ( i=0; i<Np_+1; i++ ) {
    for ( j=0; j<Np_+1; j++ ) {
       for ( k=0; k<Np_+1; k++ ) {
         stiffMatrix_(i,j) += weights_[k]*dPhi_(k,i)*dPhi_(k,j) ;  
       }
    } 
  } 
  return TRUE;
} // end of method computeStiffMatrix


//************************************************************************************
//************************************************************************************
// METHOD : init
// DESC   : Computes all quantities, nodes, weights, mass and
//          stiffness matrices, and derivative matrices Phi_, and dPhi_.
// ARGS   : none
// RETURNS: TRUE on success, else FALSE
//************************************************************************************
template<typename T, typename TE>
GBOOL GLLBasis<T,TE>::init()
{
  if ( !computeNodes() ) return FALSE;

  if ( !computeWeights() ) return FALSE;

  if ( !computeDerivMatrix() ) return FALSE;

  if ( !computeStiffMatrix() ) return FALSE; // stiffness matrix computed; dPhi_ also computed.

  // Copy computated data to the 'evaluated' structures:
  getXiNodes(xiNodesEv_);
  getWeights(weightsEv_);
  getiWeights(iweightsEv_); // computes inverse and cast
  getStiffMatrix(stiffMatrixEv_);
  getDerivMatrix(dPhiEv_,FALSE);     //  D
  getDerivMatrix(dPhiTEv_,TRUE);     //  D^T
  getDerivMatrixW(dPhiWEv_,FALSE);   //  Diag(W)*D
  getDerivMatrixW(dPhiWTEv_,TRUE);   // (Diag(W)*D)^T
  getDerivMatrixiW(dPhiiWEv_,FALSE); //  Diag(W^-1)*D
  getDerivMatrixiW(dPhiiWTEv_,TRUE); // (Diag(W^-1)*D)^T

  bInit_ = TRUE;

<<<<<<< HEAD
#if 0
  // Note: following call must have bInit_ = TRUE
  if ( !computeLegTransform(2) ) return FALSE; // Legendre transform matrix
#endif
=======
  // Note: following call must have bInit_ = TRUE
  if ( !computeLegTransform(2) ) return FALSE; // Legendre transform matrix

>>>>>>> a9d60ec8

  return TRUE;

} // end of method init


//************************************************************************************
//************************************************************************************
// METHOD : computeLegendreMatrix
// DESC   : Computes matrix M_ij = P_i (xi_j),
//          where P_i is the Legendre polynomial of order i, and
//          xi_j is the j-th nodal point
// ARGS   : none.
// RETURNS: TRUE on success; else FALSE 
//************************************************************************************
template<typename T, typename TE>
GBOOL GLLBasis<T,TE>::computeLegendreMatrix()
{

  GINT  i, j, p;
  T     ppn_i, pder_i, pm1, pdm1, pm2, pdm2;

  for ( i=0; i<Np_+1; i++ ) {
    for ( j=0; j<Np_+1; j++ ) {
      p = i;
      computeJacobi(p, 0.0, 0.0, ppn_i , pder_i ,pm1, pdm1, pm2, pdm2, xiNodes_[j]);
//    LegMatrix_(i,j) = ppn_i * weights_[j];
      LegMatrix_(i,j) = ppn_i ;
    }
  }

  return TRUE;

} // end of method computeLegendreMatrix


//************************************************************************************
//************************************************************************************
// METHOD : computeLegTransform
// DESC   : Computes Legendre transform matrix that
//          enables conversion to modal space. 
// ARGS   : ifilter: reference mode number 
// RETURNS: TRUE on success; else FALSE 
//************************************************************************************
template<typename T, typename TE>
GBOOL GLLBasis<T,TE>::computeLegTransform(GINT ifilter)
{

  GINT  i, j;
  
  assert(ifilter >= 0 && ifilter < Np_+1);

  for ( i=0; i<Np_+1; i++ ) {
    for ( j=0; j<Np_+1; j++ ) {
      if ( j < ifilter ) {
        LegTransform_(i,j) = evalBasis(j,xiNodes_[i]);
      }
      else {
        LegTransform_(i,j) = evalBasis(j,xiNodes_[i]) - evalBasis(j-ifilter,xiNodes_[i]);
      }
    }
  }
  LegTransform_.inverse(iLegTransform_);  


  return TRUE;

} // end of method computeLegTransform


//************************************************************************************
//************************************************************************************
// METHOD : getXiNodesComp
// DESC   : Get list (T vector) of reference interval _computational_ nodes  
// ARGS   : none
// RETURNS: GTVector*
//************************************************************************************
template<typename T, typename TE>
GTVector<T> *GLLBasis<T,TE>::getXiNodesComp()
{
  return &xiNodes_;
} // end of method getXiNodesComp


//************************************************************************************
//************************************************************************************
// METHOD : getXiNodes
// DESC   : Get list (TE vector) of reference interval _evaluation_ nodes
// ARGS   : none
// RETURNS: GTVector*
//************************************************************************************
template<typename T, typename TE>
GTVector<TE> *GLLBasis<T,TE>::getXiNodes()
{
  return &xiNodesEv_;
} // end of method getXiNodes


//************************************************************************************
//************************************************************************************
// METHOD : getXiNodes (2)
// DESC   : Get deep copy (TE array *) of reference interval nodes
// ARGS   : ret : array of TE type
//          num : num elements in ret array
// RETURNS: TE *
//************************************************************************************
template<typename T, typename TE>
 TE *GLLBasis<T,TE>::getXiNodes(TE *ret, GINT  num)
{

  if ( ret == NULLPTR || num < xiNodes_.size() ) return NULLPTR;

  GINT  i;
  T    *qptr=xiNodes_.data();

  for ( i=0; i<xiNodes_.size(); i++ )
    ret[i] = static_cast<TE>(*(qptr+i));

  return ret;
} // end of method getXiNodes (2)


//************************************************************************************
//************************************************************************************
// METHOD : getXiNodes (3)
// DESC   : Get deep copy of reference nodes, returning in specified array GTVector
// ARGS   : GTVector &ret
// RETURNS: pointer to input vector on success; else NULLPTR
//************************************************************************************
template<typename T, typename TE>
 void GLLBasis<T,TE>::getXiNodes(GTVector<TE> &ret)
{
  getXiNodes(ret.data(), ret.size());
} // end of method getXiNodes (3)


//************************************************************************************
//************************************************************************************
// METHOD : getWeightsComp
// DESC   : Get GTVector<T> member data vector weighters 
// ARGS   : none
// RETURNS: pointer to GTVector member data
//************************************************************************************
template<typename T, typename TE>
GTVector<T> *GLLBasis<T,TE>::getWeightsComp()
{
  return &weights_;
} // end of method getWeightsComp


//************************************************************************************
//************************************************************************************
// METHOD : getWeights
// DESC   : Get GTVector<TE> member data vector _evaluation_ weights
// ARGS   : none
// RETURNS: pointer to GTVector member data
//************************************************************************************
template<typename T, typename TE>
GTVector<TE> *GLLBasis<T,TE>::getWeights()
{
  return &weightsEv_;
} // end of method getWeights 


//************************************************************************************
//************************************************************************************
// METHOD : getWeights (2)
// DESC   : Get deep copy of weights in specified return array
// ARGS   : ret : TE type array
//          num : num elements in ret array
// RETURNS: TE *, if successful; else NULLPTR
//************************************************************************************
template<typename T, typename TE>
TE *GLLBasis<T,TE>::getWeights(TE *ret, GINT  num)
{
  GString serr = "GLLBasis<T,TE>::getWeights(2): ";
  if ( num < weights_.size() ) {
    std::cout << serr << "Incompatible vector length" << std::endl;
    exit(1);
  }


  for ( GINT  i=0; i<weights_.size(); i++ )
    ret[i] = static_cast<TE>(weights_[i]);

  return ret;
} // end of method getWeights (2)


//************************************************************************************
//************************************************************************************
// METHOD : getWeights (3)
// DESC   : Get deep copy of weights in specified return object
// ARGS   : ret : GTVector<TE> array
// RETURNS: pointer to ret GTVector
//************************************************************************************
template<typename T, typename TE>
void GLLBasis<T,TE>::getWeights(GTVector<TE> &ret)
{
  getWeights(ret.data(), ret.size());

} // end of method getWeights (3)


//************************************************************************************
//************************************************************************************
// METHOD : getiWeights (1)
// DESC   : Get GTVector<TE> member data pointer to  vector _evaluation_ 
//          inverse weights 
// ARGS   : none
// RETURNS: pointer to GTVector member data
//************************************************************************************
template<typename T, typename TE>
GTVector<TE> *GLLBasis<T,TE>::getiWeights()
{
  return &iweightsEv_;
} // end of method getiWeights (1) 


//************************************************************************************
//************************************************************************************
// METHOD : getiWeights (2)
// DESC   : Get deep copy of inverse weights in specified return object
// ARGS   : ret : GTVector<TE> array
// RETURNS: pointer to ret GTVector
//************************************************************************************
template<typename T, typename TE>
void GLLBasis<T,TE>::getiWeights(GTVector<TE> &ret)
{

  for ( GINT  i=0; i<weights_.size(); i++ )
    ret[i] = 1.0 / static_cast<TE>(weights_[i]);

} // end of method getiWeights (2)


//************************************************************************************
//************************************************************************************
// METHOD : getStiffMatrixComp
// DESC   : Get pointer to member data to comptation 1d stiffness GTMatrix<T> 
// ARGS   : none
// RETURNS: GTMatrix *
//************************************************************************************
template<typename T, typename TE>
GTMatrix<T> *GLLBasis<T,TE>::getStiffMatrixComp()
{
  return &stiffMatrix_;
} // end of method getStiffMatrixComp 


//************************************************************************************
//************************************************************************************
// METHOD : getStiffMatrix (1)
// DESC   : Get pointer to member data 1d stiffness GTMatrix<T      > 
// ARGS   : none
// RETURNS: GTMatrix *
//************************************************************************************
template<typename T, typename TE>
GTMatrix<TE> *GLLBasis<T,TE>::getStiffMatrix()
{
  return &stiffMatrixEv_;
} // end of method getStiffMatrix (1)


//************************************************************************************
//************************************************************************************
// METHOD : getStiffMatrix (2)
// DESC   : Deep copy 1d stiffness matrix to supplied object
// ARGS   : ret: GTMatrix<TE> 
// RETURNS: none.
//************************************************************************************
template<typename T, typename TE>
void GLLBasis<T,TE>::getStiffMatrix(GTMatrix<TE> &ret)
{
  GString serr = "GLLBasis<T,TE>::getStiffMatrix(2): ";
  if ( ret.size(1) < stiffMatrix_.size(1) || ret.size(2) < stiffMatrix_.size(2) ) {
    std::cout << serr << "Incompatible matrix sizes" << std::endl;
    exit(1);
  }

  for ( GINT i=0; i<stiffMatrix_.size(1); i++ ) 
    for ( GINT  j=0; j<stiffMatrix_.size(2); j++ ) 
      ret(i,j) = static_cast<TE>(stiffMatrix_(i,j));

} // end of method getStiffMatrix (2)


//************************************************************************************
//************************************************************************************
// METHOD : getLegMatrix 
// DESC   : Deep copy of Legendre poly. matrix: Lp = Lp(nLegOrder,iNodeIndex)
// ARGS   : ret: GTMatrix<TE> 
// RETURNS: none.
//************************************************************************************
template<typename T, typename TE>
void GLLBasis<T,TE>::getLegMatrix(GTMatrix<TE> &ret)
{
  if ( ret.size(1) < LegMatrix_.size(1) || ret.size(2) < LegMatrix_.size(2) ) return;
  if ( bNeedLegMatrix_ && !computeLegendreMatrix() ) return;

  for ( GINT  i=0; i<LegMatrix_.size(1); i++ )
    for ( GINT  j=0; j<LegMatrix_.size(2); j++ )
      ret(i,j) = static_cast<TE>(LegMatrix_(i,j));

} // end of method getLegMatrix


//************************************************************************************
//************************************************************************************
// METHOD : getFilterMat
// DESC   : Get pointer to Legendre transformation filter matrix. This
//          isn't filled here, but may be set from caller, and stored
//          here
// ARGS   : btranspose: return transpose?
// RETURNS: GTMatrix *
//************************************************************************************
template<typename T, typename TE>
GTMatrix<TE> *GLLBasis<T,TE>::getFilterMat(GBOOL btranspose)
{
  if ( btranspose ) return &LegFilterMatT_;
  else              return &LegFilterMat_;

} // end of method getFilterMat


//************************************************************************************
//************************************************************************************
// METHOD : getLegTransform
// DESC   : Get pointer to Legendre transformation matrix
// ARGS   : none
// RETURNS: GTMatrix *
//************************************************************************************
template<typename T, typename TE>
GTMatrix<TE> *GLLBasis<T,TE>::getLegTransform()
{
  return &LegTransform_;

} // end of method getLegTransform


//************************************************************************************
//************************************************************************************
// METHOD : getiLegTransform
// DESC   : Get pointer to inverse of Legendre transformation matrix
// ARGS   : none
// RETURNS: GTMatrix *
//************************************************************************************
template<typename T, typename TE>
GTMatrix<TE> *GLLBasis<T,TE>::getiLegTransform()
{
  return &iLegTransform_;

} // end of method getiLegTransform


//************************************************************************************
//************************************************************************************
// METHOD : getDerivMatrixComp
// DESC   : Get derivative matrix _compujtational_ member data
// ARGS   : bTranspose: TRUE==>return transpose; else don't
// RETURNS: pointer to member data GTMatrix
//************************************************************************************
template<typename T, typename TE>
GTMatrix<T> *GLLBasis<T,TE>::getDerivMatrixComp(GBOOL bTranspose)
{
  if ( bTranspose ) return &dPhiT_;
  else              return &dPhi_;
} // end of method getDerivMatrixComp


//************************************************************************************
//************************************************************************************
// METHOD : getDerivMatrix (1)
// DESC   : Get derivative matrix member data
// ARGS   : bTranspose: TRUE==>return transpose; else don't
// RETURNS: pointer to member data GTMatrix
//************************************************************************************
template<typename T, typename TE>
GTMatrix<TE> *GLLBasis<T,TE>::getDerivMatrix(GBOOL bTranspose)
{
  if ( bTranspose ) return &dPhiTEv_;
  else              return &dPhiEv_;
} // end of method getDerivMatrix


//************************************************************************************
//************************************************************************************
// METHOD : getDerivMatrix (2)
// DESC   : Get deep copy of deriv matrix in specified return object
// ARGS   : ret: GTMatrix to return data
//          bTranspose: flag to get transpose (TRUE); else, not
// RETURNS: pointer to ret GTMatrix on success; else NULLPTR
//************************************************************************************
template<typename T, typename TE>
void GLLBasis<T,TE>::getDerivMatrix(GTMatrix<TE> &ret, GBOOL bTranspose)
{
  if ( ret.size(1) < dPhi_.size(1) || ret.size(2) < dPhi_.size(2) ) return ;

  if ( bTranspose ) {
    for ( GINT i=0; i<dPhi_.size(1); i++ ) 
      for ( GINT j=0; j<dPhi_.size(2); j++ ) 
        ret(i,j) = static_cast<TE>(dPhiT_(i,j));
  } 
  else {
    for ( GINT i=0; i<dPhi_.size(1); i++ ) 
      for ( GINT j=0; j<dPhi_.size(2); j++ ) 
        ret(i,j) = static_cast<TE>(dPhi_(i,j));
  }
  
} // end of method getDerivMatrix (2)


//************************************************************************************
//************************************************************************************
// METHOD : getDerivMatrixW (1)
// DESC   : Get W X derivative matrix member data
// ARGS   : bTranspose: TRUE==>return transpose; else don't
// RETURNS: pointer to member data GTMatrix
//************************************************************************************
template<typename T, typename TE>
GTMatrix<TE> *GLLBasis<T,TE>::getDerivMatrixW(GBOOL bTranspose)
{
  if ( bTranspose ) return &dPhiWTEv_;
  else              return &dPhiWEv_;
} // end of method getDerivMatrixW (1)



//************************************************************************************
//************************************************************************************
// METHOD : getDerivMatrixW (2)
// DESC   : Get deep copy of W X deriv matrix in specified return object
// ARGS   : ret: GTMatrix to return data
//          bTranspose: flag to get transpose (TRUE); else, not
// RETURNS: pointer to ret GTMatrix on success; else NULLPTR
//************************************************************************************
template<typename T, typename TE>
void GLLBasis<T,TE>::getDerivMatrixW(GTMatrix<TE> &ret, GBOOL bTranspose)
{
  if ( ret.size(1) < dPhi_.size(1) || ret.size(2) < dPhi_.size(2) ) return ;

  if ( bTranspose ) {
    for ( GINT i=0; i<dPhi_.size(1); i++ ) 
      for ( GINT j=0; j<dPhi_.size(2); j++ ) 
        ret(i,j) = static_cast<TE>(dPhiT_(i,j)*weights_[j]);
  } 
  else {
    for ( GINT i=0; i<dPhi_.size(1); i++ ) 
      for ( GINT j=0; j<dPhi_.size(2); j++ ) 
        ret(i,j) = static_cast<TE>(dPhi_(i,j)*weights_[i]);
  }
  
} // end of method getDerivMatrixW (2)


//************************************************************************************
//************************************************************************************
// METHOD : getDerivMatrixiW (1)
// DESC   : Get W^-1 X derivative matrix member data
// ARGS   : bTranspose: TRUE==>return transpose; else don't
// RETURNS: pointer to member data GTMatrix
//************************************************************************************
template<typename T, typename TE>
GTMatrix<TE> *GLLBasis<T,TE>::getDerivMatrixiW(GBOOL bTranspose)
{
  if ( bTranspose ) return &dPhiiWTEv_;
  else              return &dPhiiWEv_;
} // end of method getDerivMatrixiW (1)


//************************************************************************************
//************************************************************************************
// METHOD : getDerivMatrixiW (2)
// DESC   : Get deep copy of W^-1  X deriv matrix in specified return object
// ARGS   : ret: GTMatrix to return data
//          bTranspose: flag to get transpose (TRUE); else, not
// RETURNS: pointer to ret GTMatrix on success; else NULLPTR
//************************************************************************************
template<typename T, typename TE>
void GLLBasis<T,TE>::getDerivMatrixiW(GTMatrix<TE> &ret, GBOOL bTranspose)
{
  if ( ret.size(1) < dPhi_.size(1) || ret.size(2) < dPhi_.size(2) ) return ;

  if ( bTranspose ) {
    for ( GINT i=0; i<dPhi_.size(1); i++ ) 
      for ( GINT j=0; j<dPhi_.size(2); j++ ) 
        ret(i,j) = static_cast<TE>(dPhiT_(i,j)/weights_[j]);
  } 
  else {
    for ( GINT i=0; i<dPhi_.size(1); i++ ) 
      for ( GINT j=0; j<dPhi_.size(2); j++ ) 
        ret(i,j) = static_cast<TE>(dPhi_(i,j)/weights_[i]);
  }
  
} // end of method getDerivMatrixiW (2)


//************************************************************************************
//************************************************************************************
// METHOD : evalBasis (1)
// DESC   : 
//                h(xi)_i = 1/(N(N+1)*L_N(xi_i))  * (1-xi^2)*dL_N(xi)/dxi / (xi-xi_i)
// ARGS   : i  : which polynomial to evaluat (0,... Np_)
//          eta: reference interval value at which to evaluate 
// RETURNS: scalar result of evaluation   
//************************************************************************************
template<typename T, typename TE>
TE GLLBasis<T,TE>::evalBasis (GINT  i, TE eta)
{
  GString serr = "GLLBasis::evalBasis(1): ";
  T  ppn_i, pm1, pdm1, pm2, pdm2, ppn_xi, pder_xi, del;
  T  fact=-1.0/(Np_*(Np_+1.0)), gfact, xi;
  TE fRet;

  if ( !bInit_  && !init() ) {
    std::cout << serr << "GLLBasis::basis data incomplete" << std::endl;
    exit(1);
  }
  xi = static_cast<T>(eta);

  fRet = 1.0;
  del  = xi-xiNodes_[i];
  if ( xi < ximin_ || xi > ximax_ ) fRet = 0.0;
  else if ( fabs(del) > tetiny_ ) {
    ppn_i = Pn_[i];
    computeJacobi(Np_, alpha_, beta_, ppn_xi, pder_xi,pm1, pdm1, pm2, pdm2, xi);
    gfact = (1.0-xi*xi)/del; 
    fRet  = static_cast<TE>( fact * gfact * pder_xi/ppn_i );
  }
  return fRet;

} // end of method evalBasis (1)


//************************************************************************************
//************************************************************************************
// METHOD     : evalBasis (2)
// DESC   : 
//                h(xi)_i = 1/(N(N+1)*L_N(xi_j))  * (1-xi^2)*dL_N(xi)/dxi / (xi-xi_j)
// ARGS   : i   : which polynomial to evaluat (0,... Np_)
//          eta : deref GTVector to hold input ref interval points
//          vret: GTVector to hold results of evaluations at eta
// RETURNS: pointer to vret on success; else NULLPTR  
//************************************************************************************
template<typename T, typename TE>
GTVector<TE> *GLLBasis<T,TE>::evalBasis (GINT  i, GTVector<TE> &eta, GTVector<TE> &vret)
{
  GString serr = "GLLBasis::evalBasis(2): ";
  GINT  j;
  T     ppn_i, pm1, pdm1, pm2, pdm2, ppn_xi, pder_xi;
  T     fact=-1.0/(Np_*(Np_+1.0)), gfact, xi;
  TE    fRet;

  if ( !bInit_ &&  !init() ) {
    std::cout << serr << "basis data incomplete" << std::endl;
    exit(1);
  }

  for ( j=0; j<eta.size(); j++ ) {
    xi = static_cast<T>(eta[j]);
    fRet = 1.0;
    if ( xi < ximin_ || xi > ximax_ ) fRet = 0.0;
    else if ( fabs(xi-xiNodes_[i]) > tetiny_ ) {
      ppn_i = Pn_[i];
      computeJacobi(Np_, alpha_, beta_, ppn_xi, pder_xi,pm1, pdm1, pm2, pdm2, xi);
      gfact = (1.0-xi*xi)/(xi-xiNodes_[i]+ttiny_); 
      fRet  = static_cast<TE>( fact * gfact * pder_xi/(ppn_i+ttiny_) );
    }
    vret[j] = fRet;
  }
  return &vret;

} // end of method evalBasis (2)


//************************************************************************************
//************************************************************************************
// METHOD : evalBasis (3)
// DESC   : Evaluates basis at input parent domain points , eta_i
//          For Gauss-Lobatto, the basis is:
//          h_j(eta) = -1/(Np_*(Np_+1)) * (1-eta**2) dL_Np_ (eta)dxi / (L_Np_(xi_j) (eta-xi_j))
// ARGS   : eta  : ref interval points at which to eval all polynomials
//          mret : GTMatrix return for evaluated polynomials
// RETURNS: pointer to GTMatrix, M_ij = h_j(eta_i) on success; else NULLPTR
//************************************************************************************
template<typename T, typename TE>
GTMatrix<TE> *GLLBasis<T,TE>::evalBasis (GTVector<TE> &eta, GTMatrix<TE> &mret)
{
  GString serr = "GLLBasis::evalBasis(3): ";
  GSIZET i, j;
  T      ppn_j, pm1, pdm1, pm2, pdm2, ppn_xi, pder_xi;
  T      fact=-1.0/(Np_*(Np_+1.0)), gfact, xi;
  TE     fRet;

  if ( !bInit_ && !init() ) {
    std::cout << serr << "evalBasis (3): basis data incomplete" << std::endl;
    exit(1);
  }

  for ( i=0; i<eta.size(); i++ ) {
    for ( j=0; j<Np_+1; j++ )  {
      fRet = 1.0;
      xi    = static_cast<T>(eta[i]);
      if ( xi < ximin_ || xi > ximax_ ) fRet = 0.0;
      else if ( fabs(xi-xiNodes_[j]) > tetiny_ ) {
        ppn_j = Pn_[j];
        computeJacobi(Np_, alpha_, beta_, ppn_xi, pder_xi,pm1, pdm1, pm2, pdm2, xi);
        gfact = (1.0-xi*xi)/(xi-xiNodes_[j]); 
        fRet  = static_cast<TE>( fact * gfact * pder_xi/ppn_j );
      }
      mret(i,j) = fRet;
    }
  }
  return &mret;

} // end of method evalBasis (3)

//************************************************************************************
//************************************************************************************
// METHOD : evalBasis (4)
// DESC   : Evaluates basis at input parent domain points , eta_i
//          For Gauss-Lobatto, the basis is:
//          h_j(eta) = -1/(Np_*(Np_+1)) * (1-eta**2) dL_Np_ (eta)dxi / (L_Np_(xi_j) (eta-xi_j))
// ARGS   : eta  : ref interval points at which to eval all polynomials
//          vret : GTVector return for evaluated polynomials; same  
//                 storage format as in evalBasis(3)
// RETURNS: pointer to GTMatrix, M_ij = h_j(eta_i) on success; else NULLPTR
//************************************************************************************
template<typename T, typename TE>
GTVector<TE> *GLLBasis<T,TE>::evalBasis (GTVector<TE> &eta, GTVector<TE> &vret)
{
  GString serr = "GLLBasis::evalBasis(4): ";
  GINT  i, j;
  T     ppn_j, pm1, pdm1, pm2, pdm2, ppn_xi, pder_xi;
  T     fact=-1.0/(Np_*(Np_+1.0)), gfact, xi;
  TE    fRet;

  if ( !bInit_ && !init() ) {
    std::cout << serr << "evalBasis (4): basis data incomplete" << std::endl;
    exit(1);
  }

  for ( i=0; i<eta.size(); i++ ) {
    for ( j=0; j<Np_+1; j++ )  {
      fRet = 1.0;
      xi    = static_cast<T>(eta[i]);
      if ( xi < ximin_ || xi > ximax_ ) fRet = 0.0;
      else if ( fabs(xi-xiNodes_[j]) > tetiny_ ) {
        ppn_j = Pn_[j];
        computeJacobi(Np_, alpha_, beta_, ppn_xi, pder_xi,pm1, pdm1, pm2, pdm2, xi);
        gfact = (1.0-xi*xi)/(xi-xiNodes_[j]); 
        fRet  = static_cast<TE>( fact * gfact * pder_xi/ppn_j );
      }
      vret[i+j*(Np_+1)] = fRet;
    }
  }
  return &vret;

} // end of method evalBasis (4)


//************************************************************************************
//************************************************************************************
// METHOD : evalBasis (5)
// DESC   : Evaluates basis at input parent domain points , eta_i
//          For Gauss-Lobatto, the basis is:
//          h_j(eta) = -1/(Np_*(Np_+1)) * (1-eta**2) dL_Np_ (eta)dxi / (L_Np_(xi_j) (eta-xi_j))
// ARGS   : eta  : array of ref interval points, xi_j
//          neta : num elements in eta array
//          mret : GTMatrix return for evaluated polynomials
// RETURNS: pointer to return matrix, mret on success; else NULPTR 
//************************************************************************************
template<typename T, typename TE>
GTMatrix<TE> *GLLBasis<T,TE>::evalBasis (TE eta[], GINT neta, GTMatrix<TE> &mret)
{
  GString serr = "GLLBasis<T,TE>::evalBasis: ";
  GINT  i, j;
  T     ppn_j, pm1, pdm1, pm2, pdm2, ppn_xi, pder_xi;
  T     fact=-1.0/(Np_*(Np_+1.0)), gfact, xi;
  TE    fRet;

  if ( !bInit_ && !init() ) {
    std::cout << serr << "evalBasis (5): basis data incomplete" << std::endl;
    exit(1);
  }

  for ( i=0; i<neta; i++ ) {
    for ( j=0; j<Np_+1; j++ )  {
      fRet = 1.0;
      xi    = static_cast<T>(eta[i]);
      if ( xi < ximin_ || xi > ximax_ ) fRet = 0.0;
      else if ( fabs(xi-xiNodes_[j]) > tetiny_ ) {
        ppn_j = Pn_[j];
        computeJacobi(Np_, alpha_, beta_, ppn_xi, pder_xi,pm1, pdm1, pm2, pdm2, xi);
        gfact = (1.0-xi*xi)/(xi-xiNodes_[j]); 
        fRet  = static_cast<TE>( fact * gfact * pder_xi/ppn_j );
      }
      mret(i,j) = fRet;
    }
  }

  return &mret;

} // end of method evalBasis (5)


//************************************************************************************
//************************************************************************************
// METHOD : evalDBasis (1)
// DESC   : Evaluates basis j, derivative at input parent domain point , eta
//              Deriv. is derived from :
//              dh_j(eta)/dxi =  -1/(Np_*(Np_-1)) * (1-eta**2) dL_Np_ (eta)dxi / (L_Np_(xi_j) (eta-xi_j))
// ARGS   : 
//           j   : basis function to evaluate derivative of
//           eta : refereince interval at which evaluate
// RETURNS: derivative value 
//************************************************************************************
template<typename T, typename TE>
TE GLLBasis<T,TE>::evalDBasis (GINT j, TE eta)
{
  GString serr = "GLLBasis::evalDBasis(1): ";
  T     ppn_j, pm1, pdm1, pm2, pdm2, ppn_xi, pder_xi, pdd;
  T     fact=-1.0/(Np_*(Np_+1.0)), gfact, g1, g1i, g2, xi ;
  TE    fRet;
  
  if ( !bInit_ && !init() ) {
    std::cout << serr << "basis data incomplete" << std::endl;
    exit(1);
  }

  fRet = 0.0;
  xi     = eta;
  g1     = xi - xiNodes_[j];
  if      ( xi == ximin_ && j == 0 ) {
    fRet = -0.25*Np_*(Np_+1.0); 
  }
  else if ( xi == ximax_ && j == Np_ ) {
    fRet = 0.25*Np_*(Np_+1.0); 
  }
  else if ( fabs(g1) > tetiny_) {
    ppn_j = Pn_[j];
    computeJacobi(Np_, alpha_, beta_, ppn_xi, pder_xi,pm1, pdm1, pm2, pdm2, xi);
    gfact = fact / ppn_j;
    g1i   = 1.0/g1;
    g2    = (1.0 - xi*xi)*g1i;
    pdd   = 2.0*xi*pder_xi - Np_*(Np_ + 1.)*ppn_xi; 
    fRet  = static_cast<TE>(gfact * g1i * ( pdd - (2.0*xi + g2 )*pder_xi) );
  }
  return fRet;

} // end of method evalDBasis (1)


//************************************************************************************
//************************************************************************************
// METHOD : evalDBasis (2)
// DESC   : Evaluates basis derivative at input parent domain points , eta_i
//              Deriv. is derived from :
//              dh_j(eta)/dxi =  -1/(Np_*(Np_-1)) * (1-eta**2) dL_Np_ (eta)dxi / (L_Np_(xi_j) (eta-xi_j))
// ARGS   : eta  : GTVector of ref interval points at which to evaluate derivative basis
//          mret : GTMatrix return object to hold evaluation results
// RETURNS: pointer to mret on success; else NULLPTR
//************************************************************************************
template<typename T, typename TE>
GTMatrix<TE> *GLLBasis<T,TE>::evalDBasis (GTVector<TE> &eta, GTMatrix<TE> &mret)
{
  GString serr = "GLLBasis::evalDBasis(2): ";
  GINT  i, j, mm, nn;
  T     ppn_j, pm1, pdm1, pm2, pdm2, ppn_xi, pder_xi, pdd;
  T     fact=-1.0/(Np_*(Np_+1.0)), gfact, g1, g1i, g2, xi ;
  TE    fRet;
  
  if ( !bInit_ && !init() ) {
    std::cout << serr << "basis data incomplete" << std::endl;
    exit(1);
  }

  nn = MIN(eta.size(),mret.size(1));
  mm = MIN(Np_+1,mret.size(2)); 
  for ( i=0; i<nn; i++) {
    xi     = static_cast<T>(eta[i]);
    for ( j=0; j<mm;  j++) {
      fRet = 0.0;
      g1     = xi - xiNodes_[j];
      if      ( xi == ximin_ && j == 0 ) {
        fRet = -0.25*Np_*(Np_+1.0); 
      }
      else if ( xi == ximax_ && j == Np_ ) {
        fRet = 0.25*Np_*(Np_+1.0); 
      }
      else if ( fabs(g1) > tetiny_) {
        ppn_j = Pn_[j];
        computeJacobi(Np_, alpha_, beta_, ppn_xi, pder_xi,pm1, pdm1, pm2, pdm2, xi);
        gfact = fact / ppn_j;
        g1i   = 1.0/g1;
        g2    = (1.0 - xi*xi)*g1i;
        pdd   = 2.0*xi*pder_xi - Np_*(Np_ + 1.)*ppn_xi; 
        fRet  = static_cast<TE>(gfact * g1i * ( pdd - (2.0*xi + g2 )*pder_xi) );
      } 
      mret(i,j) = fRet;
    }
  }
  return &mret;

} // end of method evalDBasis (2)


//************************************************************************************
//************************************************************************************
// METHOD : evalDBasis (3)
// DESC   : Evaluates basis derivative at input parent domain points , eta_i
//          Deriv. is derived from :
//          h_j(eta) =  -1/(Np_*(Np_-1)) * (1-eta**2) dL_Np_ (eta)dxi / (L_Np_(xi_j) (eta-xi_j))
// ARGS   : eta : array of reference interval points at which to evaluate
//          n   : size of eta array
//          mret: Matrix of basis evaluations, M_ij = dh_j(eta_i)/dxi
// RETURNS: Pointer to mret on success; else NULLPTR
//************************************************************************************
template<typename T, typename TE>
GTMatrix<TE> *GLLBasis<T,TE>::evalDBasis (TE eta[], GINT n, GTMatrix<TE> &mret)
{
  GString serr = "GLLBasis::evalDBasis(3): ";
  GINT  i, j, mm, nn;
  T     ppn_j, pm1, pdm1, pm2, pdm2, ppn_xi, pder_xi, pdd;
  T     fact=-1.0/(Np_*(Np_+1.0)), gfact, g1, g1i, g2, xi ;
  TE    fRet;
  
  if ( !bInit_ && !init() ) {
    std::cout << serr << "basis data incomplete" << std::endl;
    exit(1);
  }

  nn = MIN(n,mret.size(1));
  mm = MIN(Np_+1,mret.size(2)); 
  for ( i=0; i<nn; i++) { // loop over nodes
    xi     = static_cast<T>(eta[i]);
    for ( j=0; j<mm;  j++) { // loop over modes
      fRet = 0.0;
      g1     = xi - xiNodes_[j];
      if      ( xi == ximin_ && j == 0 ) {
        fRet = -0.25*Np_*(Np_+1.0); 
      }
      else if ( xi == ximax_ && j == Np_ ) {
        fRet = 0.25*Np_*(Np_+1.0); 
      }
      else if ( fabs(g1) > tetiny_ ) {
        ppn_j = Pn_[j];
        computeJacobi(Np_, alpha_, beta_, ppn_xi, pder_xi,pm1, pdm1, pm2, pdm2, xi);
        gfact = fact / ppn_j;
        g1i   = 1.0/g1;
        g2    = (1.0 - xi*xi)*g1i;
        pdd   = 2.0*xi*pder_xi - Np_*(Np_ + 1.)*ppn_xi; 
        fRet  = static_cast<TE>( gfact * g1i * ( pdd - (2.0*xi + g2 )*pder_xi) );
      } 
      mret(i,j) = fRet;
    }
  }
  return &mret;
} // end of method evalDBasis (3)


//************************************************************************************
//************************************************************************************
// METHOD : evalDBasis (4)
// DESC   : Evaluates j-th basis derivative at input parent domain points , eta_i
//          Deriv. is derived from :
//          h_i(eta) =  -1/(Np_*(Np_-1)) * (1-eta**2) dL_Np_ (eta)dxi / (L_Np_(xi_j) (eta-xi_j))
// ARGS   : j   : which polynomial to evaluat (0,... Np_)
//          eta : deref GTVector to hold input ref interval points
//          vret: GTVector to hold results of evaluations at eta
// RETURNS: Pointer to vret on success; else NULLPTR
//************************************************************************************
template<typename T, typename TE>
GTVector<TE> *GLLBasis<T,TE>::evalDBasis (GINT j, GTVector<TE> &eta, GTVector<TE> &vret)
{
  GString serr = "GLLBasis::evalDBasis(4): ";
  GINT  i;
  T     ppn_j, pm1, pdm1, pm2, pdm2, ppn_xi, pder_xi, pdd;
  T     fact=-1.0/(Np_*(Np_+1.0)), gfact, g1, g1i, g2, xi ;
  TE    fRet;
  
  if ( !bInit_ && !init() ) {
    std::cout << serr << "basis data incomplete" << std::endl;
    exit(1);
  }


  for ( i=0; i<eta.size(); i++) {
    fRet = 0.0;
    xi     = static_cast<T>(eta[i]);
    g1     = xi - xiNodes_[j];
    if      ( xi == ximin_ && j == 0 ) {
      fRet = -0.25*Np_*(Np_+1.0); 
    }
    else if ( xi == ximax_ && j == Np_ ) {
      fRet = 0.25*Np_*(Np_+1.0); 
    }
    else if ( fabs(g1) > tetiny_) {
      ppn_j = Pn_[j];
      computeJacobi(Np_, alpha_, beta_, ppn_xi, pder_xi,pm1, pdm1, pm2, pdm2, xi);
      gfact = fact / ppn_j;
      g1i   = 1.0/g1;
      g2    = (1.0 - xi*xi)*g1i;
      pdd   = 2.0*xi*pder_xi - Np_*(Np_ + 1.)*ppn_xi; 
      fRet  = static_cast<TE>(gfact * g1i * ( pdd - (2.0*xi + g2 )*pder_xi) );
    } 
    vret[i] = fRet;
  }

  return &vret;
} // end of method evalDBasis (4)

<|MERGE_RESOLUTION|>--- conflicted
+++ resolved
@@ -736,16 +736,9 @@
 
   bInit_ = TRUE;
 
-<<<<<<< HEAD
-#if 0
   // Note: following call must have bInit_ = TRUE
   if ( !computeLegTransform(2) ) return FALSE; // Legendre transform matrix
-#endif
-=======
-  // Note: following call must have bInit_ = TRUE
-  if ( !computeLegTransform(2) ) return FALSE; // Legendre transform matrix
-
->>>>>>> a9d60ec8
+
 
   return TRUE;
 
