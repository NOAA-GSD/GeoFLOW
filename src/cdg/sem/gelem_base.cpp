//==================================================================================
// Module       : gelem_base
// Date         : 6/1/18 (DLR)
// Description  : Base class forming interfaces for all allowed 1D/2D/3D (lin/quad/hex) 
//                elements
// Copyright    : Copyright 2018. Colorado State University. All rights reserved.
// Derived From : none.
//               
//
//          V7 ________________ V6
//            /|     M6       /|
//       M7  / |             / |
//          /  |    F5   M5 /  |
//         /M11|  M4   F2  /   |                     z 
//     V4 /____|__________/    | M10                       y
//        |    |         | V5  |                     |     
//        |    |     M2  | F1  |                     |   /
//        | V3 |_________|_____| V2                  |  /
//    M8  | F3 / F0      |    /                      | /
//        |   /       M9 |   /                       |/________  x
//        |  / M3   F4   |  / M1                     
//        | /            | /                       
//        |/_____________|/a                     
//       V0       M0     V1
//
// Faces are labeled s.t. F0-F3 correspond to orientation of edges on bottom plane;
// F4 and F5 are bottom and top faces, respectively. Nodes are labeled implicitly starting
// from V0, increasing fastest with x, then y, then z
//
// [Note that in 2d, we use just the bottom plane.]
//==================================================================================
#include <cstdlib>
#include <memory>
#include <cmath>
#include "gelem_base.hpp"
#include "gshapefcn_embed.hpp"
#include "gshapefcn_hostd.hpp"
#include "tbox/error_handler.hpp"
#include "gmtk.hpp"

using namespace std;


//**********************************************************************************
//**********************************************************************************
// METHOD : Constructor method (1)
// DESC   : Default constructor
// ARGS   : dim: element dimension
// RETURNS: none
//**********************************************************************************
GElem_base::GElem_base(GINT dim)
:
dim_             (dim),
Ntot_            (0),
Nftot_           (0),
bInitialized_    (FALSE),
bbasis_          (FALSE),
elemtype_        (GE_REGULAR),
elemid_          (0),
rootid_          (0),
nVertices_       ((GINT )pow(2.0,dim)),
nEdges_          (2*(dim-1)*dim),
nFaces_          (2*dim),
volume_          (0.0),
gshapefcn_       (NULLPTR)
{
  N_.resize(dim);
  gbasis_.resize(dim);
  gbasis_ = NULLPTR;
} // end of constructor method (1)

//**********************************************************************************
//**********************************************************************************
// METHOD : Constructor method (2)
// DESC   : Instantiate with basis pointers specified explicitly
// ARGS   : dim: element dimension
//          etype: elemet type
//          GNBasis objects for each direction
// RETURNS: none
//**********************************************************************************
GElem_base::GElem_base(GINT dim, GElemType etype, GNBasis<GCTYPE,GFTYPE> *b1, GNBasis<GCTYPE,GFTYPE> *b2, GNBasis<GCTYPE,GFTYPE> *b3)
:
dim_             (dim),
Ntot_            (0),
Nftot_           (0),
bInitialized_    (FALSE),
elemtype_        (etype),
elemid_          (0),
rootid_          (0),
nVertices_       ((GINT )pow(2.0,dim)),
nEdges_          (2*(dim-1)*dim),
nFaces_          (2*dim),
volume_          (0.0), 
gshapefcn_       (NULLPTR)
{

  N_.resize(dim_);
  gbasis_.resize(dim_);
  gbasis_ = NULLPTR;

  GTVector<GNBasis<GCTYPE,GFTYPE> *> b(dim_);

  b = NULLPTR;
  if ( b1 != NULLPTR ) b[0] = b1;
  if ( b2 != NULLPTR ) b[1] = b2;
  if ( b3 != NULLPTR ) b[2] = b3;

  if ( elemtype_ == GE_REGULAR || elemtype_ == GE_DEFORMED ) {
    gshapefcn_ = new GShapeFcn_hostd<GFTYPE>(dim_);
  }
  else if ( elemtype_ == GE_2DEMBEDDED ) { 
    gshapefcn_ = new GShapeFcn_embed<GFTYPE>(dim_);
  }

  set_basis(b);
 
} // end of constructor method (2)


//**********************************************************************************
//**********************************************************************************
// METHOD : Constructor method (3)
// DESC   : Instantiate with basis pointers specified
// ARGS   : dim: element dimension
//          etype: elemet type
//          GNBasis object array for each direction
// RETURNS: none
//**********************************************************************************
GElem_base::GElem_base(GINT dim, GElemType etype, GTVector<GNBasis<GCTYPE,GFTYPE>*> &b)
:
dim_             (dim),
Ntot_            (0),
Nftot_           (0),
bInitialized_    (FALSE),
elemtype_        (etype),
elemid_          (0),
rootid_          (0),
nVertices_       ((GINT )pow(2.0,dim)),
nEdges_          (2*(dim-1)*dim),
nFaces_          (2*dim),
volume_          (0.0), 
gshapefcn_       (NULLPTR)
{
  N_.resize(dim_);
  gbasis_.resize(dim_);
  gbasis_ = NULLPTR;

  if ( elemtype_ == GE_REGULAR || elemtype_ == GE_DEFORMED ) {
    gshapefcn_ = new GShapeFcn_hostd<GFTYPE>(dim_);
  }
  else if ( elemtype_ == GE_2DEMBEDDED ) { 
    gshapefcn_ = new GShapeFcn_embed<GFTYPE>(dim_);
  }
  set_basis(b);
 
} // end of constructor method (3)


//**********************************************************************************
//**********************************************************************************
// METHOD : Destructor method 
// DESC   : 
// ARGS   : none
// RETURNS: none
//**********************************************************************************
GElem_base::~GElem_base()
{
  if ( gshapefcn_ != NULLPTR ) delete gshapefcn_;
} // end, destructor


//**********************************************************************************
//**********************************************************************************
// METHOD : resize
// DESC   : resizes dynamically allocate quantities
//          if required
// ARGS   :
// RETURNS:  TRUE on success, else FALSE
//**********************************************************************************
void GElem_base::resize(GTVector<GINT> &newOrder)
{
  GINT  i, isame ;
  GString serr = "GElem_base::resize: ";

  assert(newOrder.size() >= dim_ && "Bad dimensionality");

  //  resize bases:
  for ( i=0, Ntot_=1; i<dim_; i++ ) {
    gbasis_[i]->resize(newOrder[i]);
    N_     [i] = newOrder[i]+1;
    Ntot_     *= N_[i]; 
  }

  set_size();
  bInitialized_ = FALSE;

}  // end of method resize


//**********************************************************************************
//**********************************************************************************
// METHOD :  << operator method (1)
// DESC   : output stream operator
// ARGS   :
// RETURNS: ostream &
//**********************************************************************************
std::ostream &operator<<(std::ostream &str, GElem_base &e)
{
  GINT  i;

  str << " elemtype: " << e.elemtype_ ;
  str << " nVertices: " << e.nVertices_;
  str << " nEdges: " << e.nEdges_;
  str << " nFaces: " << e.nFaces_;
  str << std::endl << " lVertices: " ;
  for ( i=0; i<e.nVertices_; i++ ) str << (e.xVertices_[i]) << " "; 
  str << std::endl;
  str << std::endl;
  str << " bdy_indices : " << e.bdy_indices_  << std::endl;
  str << " bdy_nodetype: " << e.bdy_nodetype_ << std::endl;
  str << std::endl << "}";

  return str;
} // end of operator <<


//**********************************************************************************
//**********************************************************************************
// METHOD : set_elemtype
// DESC   : Set element type. This must be called, together with set_basis, if
//          default constructor is used.
// ARGS   :
// RETURNS: none
//**********************************************************************************
void GElem_base::set_elemtype(GElemType etype)
{
  GString serr = "GElem_base::set_elemtype: ";
  
  elemtype_ = etype;

  if ( gshapefcn_ != NULLPTR ) delete gshapefcn_; gshapefcn_ = NULLPTR;

  if ( elemtype_ == GE_REGULAR || elemtype_ == GE_DEFORMED ) {
    gshapefcn_ = new GShapeFcn_hostd<GFTYPE>(dim_);
  }
  else if ( elemtype_ == GE_2DEMBEDDED ) {
    gshapefcn_ = new GShapeFcn_embed<GFTYPE>(dim_);
  }

} // end of method set_elemtype


//**********************************************************************************
//**********************************************************************************
// METHOD : set_basis 
// DESC   : Set basis object for coord. direction, idir in (1, 2, 3)
// ARGS   :
// RETURNS: none
//**********************************************************************************
void GElem_base::set_basis(GTVector<GNBasis<GCTYPE,GFTYPE>*> &b)
{
  GString serr = "GElem_base::set_basis: ";

  GTVector<GINT> iorder(b.size());
  for ( GINT i=0; i<dim_; i++ ) {
    if ( b[i] == NULLPTR ) {
      std::cout << serr << "NULLPTR basis object, j=" << i << std::endl;
      exit(1);
    }
    gbasis_ [i] = b[i];
    iorder  [i] = gbasis_[i]->getOrder();
  }
  bbasis_ = TRUE;

  // resize requires shapefcn, so must set its basis first, even if it's
  // resized:
  if ( gshapefcn_ != NULLPTR ) gshapefcn_->set_basis(gbasis_);
  resize(iorder); // requires _degree_, not no. nodes; N_ will be set

} // end of method set_basis


//***********************************************************************************
//***********************************************************************************
// METHOD : set_size
// DESC   : Sizes and initializes data based on basis and dim_ of problem.
//          
// ARGS   : none.
// RETURNS: none.
//***********************************************************************************
void GElem_base::set_size()
{
  GString serr = "GElem_base::set_size: ";

  switch ( dim_ ) {
    case 1:
      set_size1d();
      break;
    case 2:
      set_size2d();
      break;
    case 3:
      set_size3d();
      break;
    default:
      assert(FALSE);
  }
  
} // end of method set_size


//***********************************************************************************
//***********************************************************************************
// METHOD : set_size1d
// DESC   : Allocates and initializes data members for use AFTER basis has been set
// ARGS   : none.
// RETURNS: none.
//***********************************************************************************
void GElem_base::set_size1d()
{
  GString serr = "GElem_base::set_size1d: ";
  assert(dim_ == 1 && "GElem_base::set_size1d: Incorrect dimensionality");

  nVertices_ = 2;
  nEdges_    = 2;
  nFaces_    = 2;

  // Vertex indices comprising edges 
  // (1 index for each edge):
  ivedge_.resize(nEdges_); 
  ivedge_[0][0] = 0;
  ivedge_[0][1] = 0;
  ivedge_[1][0] = 1;
  ivedge_[1][1] = 1;

  // Face indices defining edges
  // (no meaning in 1d or 2d)
  ifedge_.resize(0);

  // Edge indices compiring faces
  // (1 index for each face)
  ieface_.resize(0);

  // Vertex indices comprising faces
  // (1 index for each face)
  ivface_.resize(0);

  // Allocate coordinate array and vertex coordinates:
<<<<<<< HEAD
  xNodes_.resize(GDIM);
  for ( auto j=0; j<GDIM; j++ ) xNodes_[j].resize(Ntot_);

  xiNodes_.resize(GDIM);
  for ( auto i=0; i<GDIM; i++ )  xiNodes_[i] = gbasis_[i]->getXiNodes();;
=======
  xNodes_.resize(dim_);
  for ( auto j=0; j<dim_; j++ ) xNodes_[j].resize(Ntot_);

  xiNodes_.resize(dim_);
  for ( auto i=0; i<dim_; i++ )  xiNodes_[i] = gbasis_[i]->getXiNodes();;
>>>>>>> a9d60ec8

  xVertices_.resize(nVertices_);
  
  // Allocate geometry data:
  edgeCentroid_.resize(nEdges_);
  faceCentroid_.resize(0);

#if 0
  // Metric matrix is symmetric, so we
  // use pointers so that repeated elements
  // aren't duplicated:
<<<<<<< HEAD
  dXidX_ .resize(GDIM,GDIM);
  for ( auto j=0; j<GDIM; j++ ) {
    for ( auto i=0; i<GDIM; i++ ) {
=======
  dXidX_ .resize(dim_,dim_);
  for ( auto j=0; j<dim_; j++ ) {
    for ( auto i=0; i<dim_; i++ ) {
>>>>>>> a9d60ec8
      dXidX_ (i,j).resize(Ntot_);
    }
  }
  Jac_.resize(Ntot_);
  faceJac_.resize(2);
  bdyNormal_.resize(2);
  for ( auto j=0; j<2; j++ ) {
    bdyNormal_[j].resize(1);
    bdyNormal_[j][0].resize(1);
  }
#endif

  // Indirection indices:
  get_indirect(gbasis_, vert_indices_, edge_indices_, face_indices_, face_mass_, face_desc_);
  Nftot_ = 2;


} // end of method set_size1d


//***********************************************************************************
//***********************************************************************************
// METHOD : set_size2d
// DESC   : Initializes some quantities independent of bases, for use in construction
// ARGS   : none.
// RETURNS: none.
//***********************************************************************************
void GElem_base::set_size2d()
{
  GString serr = "GElem_base::set_size2d: ";
  assert(dim_ == 2 && "GElem_base::set_size2d: Incorrect dimensionality");

  nVertices_ = 4;
  nEdges_    = 4;
  nFaces_    = 4;


  // Vertex indices comprising edges 
  // (2 indices for each edge):
  ivedge_.resize(nEdges_); 
  for ( auto j=0; j<nEdges_; j++ ) ivedge_[j].resize(2);
  ivedge_[0][0] = 0; ivedge_[0][1] = 0;
  ivedge_[1][0] = 1; ivedge_[1][1] = 2;
  ivedge_[2][0] = 3; ivedge_[2][1] = 2;
  ivedge_[3][0] = 0; ivedge_[3][1] = 3;

  // Face indices defining edges
  // (no real meaning in 2d, but we use the following)
  ifedge_.resize(nEdges_);
  for ( auto j=0; j<nEdges_; j++ ) ifedge_[j].resize(1);
  ifedge_[0][0] = 0; 
  ifedge_[1][0] = 1; 
  ifedge_[2][0] = 2; 
  ifedge_[3][0] = 3; 

  // Edge indices comprising faces
  // (1 index for each face)
  ieface_.resize(nFaces_);
  for ( auto j=0; j<nFaces_; j++ ) ieface_[j].resize(1);
  ieface_[0][0] = 0; 
  ieface_[1][0] = 1; 
  ieface_[2][0] = 2; 
  ieface_[3][0] = 3; 

  // Vertex indices comprising faces
  // (2 indices for each face in 2d)
  ivface_.resize(nFaces_);
  for ( auto j=0; j<nFaces_; j++ ) ivface_[j].resize(2);
  ivface_[0][0] = 0; ivface_[0][1] = 1; 
  ivface_[1][0] = 1; ivface_[1][1] = 2; 
  ivface_[2][0] = 3; ivface_[2][1] = 2; 
  ivface_[3][0] = 0; ivface_[3][1] = 3; 

  // Allocate coordinate array and vertex coordinates:
  GSIZET nxy = elemtype_ == GE_2DEMBEDDED ? dim_+1: dim_;
  xNodes_.resize(nxy);
  for ( auto j=0; j<nxy; j++ ) xNodes_[j].resize(Ntot_);

<<<<<<< HEAD
  xiNodes_.resize(GDIM);
  for ( auto i=0; i<GDIM; i++ )  xiNodes_[i] = gbasis_[i]->getXiNodes();;
=======
  xiNodes_.resize(dim_);
  for ( auto i=0; i<dim_; i++ )  xiNodes_[i] = gbasis_[i]->getXiNodes();;
>>>>>>> a9d60ec8

#if 0
  xiNodes_.resize(Ntot_);
  GSIZET n;
<<<<<<< HEAD
  GTVector<GFTYPE> *xinodes1d[GDIM];
  for ( auto i=0; i<GDIM; i++ )  xinodes1d = gbasis_[i];
=======
  GTVector<GFTYPE> *xinodes1d[dim_];
  for ( auto i=0; i<dim_; i++ )  xinodes1d = gbasis_[i];
>>>>>>> a9d60ec8
  for ( auto j=0, n=0; j<N_[0]; j++ ) {
    for ( auto i=0; i<N_[0]; i++, n++ ) {
      xiNodes_[n] = (*xinodes1d[0])[i] * (*xinodes1d[1])[j];
    }
  }
#endif

  xVertices_.resize(nVertices_);
  
  // Allocate geometry data:
  edgeCentroid_.resize(nEdges_);
  faceCentroid_.resize(nEdges_);
  nxy = elemtype_ == GE_2DEMBEDDED ? dim_+1: dim_;

#if 0
  // Metric matrix is symmetric, so we
  // use pointers so that repeated elements
  // aren't duplicated:
  dXidX_ .resize(nxy,nxy);
  for ( auto j=0; j<nxy; j++ ) {
    for ( auto i=0; i<nxy; i++ ) {
      dXidX_ (i,j).resize(Ntot_);
    }
  }
  Jac_.resize(Ntot_);

  faceJac_.resize(nFaces_);
  faceJac_[0].resize(N_[0]);
  faceJac_[1].resize(N_[1]);
  faceJac_[2].resize(N_[0]);
  faceJac_[3].resize(N_[1]);

  bdyNormal_.resize(nFaces_);
  if ( elemtype_ == GE_2DEMBEDDED ) {
    for ( auto j=0; j<nFaces_; j++ ) {
      bdyNormal_[j].resize(3);
      for ( auto k=0; k<3; k++ ) bdyNormal_[j][k].resize(N_[j%2]);
    }
  }
  else {
    for ( auto j=0; j<nFaces_; j++ ) {
      bdyNormal_[j].resize(2);
      for ( auto k=0; k<2; k++ ) bdyNormal_[j][k].resize(N_[j%2]);
    }
  }
#endif
 
  // Indirection indices:
  get_indirect(gbasis_, vert_indices_, edge_indices_, face_indices_, face_mass_, face_desc_);
  Nftot_ = 0;
  for ( auto j=0; j<nEdges_; j++ ) Nftot_ += edge_indices_[j].size();


} // end of method set_size2d


//***********************************************************************************
//***********************************************************************************
// METHOD : set_size3d
// DESC   : Initializes some quantities independent of bases, for use in construction
// ARGS   : none.
// RETURNS: none.
//***********************************************************************************
void GElem_base::set_size3d()
{
  GString serr = "GElem_base::set_size3d: ";
  assert(dim_ == 3 && "GElem_base::set_size3d: Incorrect dimensionality");

  GINT   i, j;

  nVertices_ = 8;
  nEdges_    = 12;
  nFaces_    = 6;


  // Vertex indices comprising edges 
  ivedge_.resize(nEdges_); 
  for ( auto j=0; j<nEdges_; j++ ) ivedge_[j].resize(2);
  ivedge_ [0][0] = 0; ivedge_ [0][1] = 1; 
  ivedge_ [1][0] = 1; ivedge_ [1][1] = 2; 
  ivedge_ [2][0] = 3; ivedge_ [2][1] = 2; 
  ivedge_ [3][0] = 0; ivedge_ [3][1] = 3; 
  ivedge_ [4][0] = 4; ivedge_ [4][1] = 5; 
  ivedge_ [5][0] = 5; ivedge_ [5][1] = 6; 
  ivedge_ [6][0] = 7; ivedge_ [6][1] = 6; 
  ivedge_ [7][0] = 4; ivedge_ [7][1] = 7; 
  ivedge_ [8][0] = 0; ivedge_ [8][1] = 4; 
  ivedge_ [9][0] = 1; ivedge_ [9][1] = 5; 
  ivedge_[10][0] = 2; ivedge_[10][1] = 6; 
  ivedge_[11][0] = 3; ivedge_[11][1] = 7; 

  // Face indices defining edges
  ifedge_.resize(nEdges_);
  for ( auto j=0; j<nEdges_; j++ ) ifedge_[j].resize(2);
  ifedge_ [0][0] = 0; ifedge_ [0][1] = 4; 
  ifedge_ [1][0] = 1; ifedge_ [1][1] = 4; 
  ifedge_ [2][0] = 2; ifedge_ [2][1] = 4; 
  ifedge_ [3][0] = 3; ifedge_ [3][1] = 4; 
  ifedge_ [4][0] = 0; ifedge_ [4][1] = 5; 
  ifedge_ [5][0] = 1; ifedge_ [5][1] = 5; 
  ifedge_ [6][0] = 2; ifedge_ [6][1] = 5; 
  ifedge_ [7][0] = 3; ifedge_ [7][1] = 5; 
  ifedge_ [8][0] = 3; ifedge_ [8][1] = 0; 
  ifedge_ [9][0] = 0; ifedge_ [9][1] = 1; 
  ifedge_[10][0] = 1; ifedge_[10][1] = 2; 
  ifedge_[11][0] = 2; ifedge_[11][1] = 3; 

  // Edge indices comprising faces
  ieface_.resize(nFaces_);
  for ( auto j=0; j<nFaces_; j++ ) ieface_[j].resize(4);
  ieface_[0][0] =  0; ieface_[0][1] =  9; ieface_[0][2] =  4; ieface_[0][3] =  8;
  ieface_[1][0] =  1; ieface_[1][1] = 10; ieface_[1][2] =  5; ieface_[1][3] =  9;
  ieface_[2][0] =  2; ieface_[2][1] = 10; ieface_[2][2] =  6; ieface_[2][3] = 11;
  ieface_[3][0] =  3; ieface_[3][1] = 11; ieface_[3][2] =  7; ieface_[3][3] =  8;
  ieface_[4][0] =  0; ieface_[4][1] =  1; ieface_[4][2] =  2; ieface_[4][3] =  3;
  ieface_[5][0] =  4; ieface_[5][1] =  5; ieface_[5][2] =  6; ieface_[5][3] =  7;

  // Vertex indices comprising faces
  ivface_.resize(nFaces_);
  for ( auto j=0; j<nFaces_; j++ ) ivface_[j].resize(4);
  ivface_[0][0] = 0; ivface_[0][1] = 1; ivface_[0][2] = 5; ivface_[0][3] = 4;
  ivface_[1][0] = 1; ivface_[1][1] = 2; ivface_[1][2] = 6; ivface_[1][3] = 5;
  ivface_[2][0] = 3; ivface_[2][1] = 2; ivface_[2][2] = 6; ivface_[2][3] = 7;
  ivface_[3][0] = 0; ivface_[3][1] = 3; ivface_[3][2] = 7; ivface_[3][3] = 4;
  ivface_[4][0] = 0; ivface_[4][1] = 1; ivface_[4][2] = 2; ivface_[4][3] = 3;
  ivface_[5][0] = 4; ivface_[5][1] = 5; ivface_[5][2] = 6; ivface_[5][3] = 7;


  // Allocate coordinate array and vertex coordinates:
<<<<<<< HEAD
  xNodes_.resize(GDIM);
  for ( auto j=0; j<GDIM; j++ ) xNodes_[j].resize(Ntot_);

  xiNodes_.resize(GDIM);
  for ( auto i=0; i<GDIM; i++ )  xiNodes_[i] = gbasis_[i]->getXiNodes();;
=======
  xNodes_.resize(dim_);
  for ( auto j=0; j<dim_; j++ ) xNodes_[j].resize(Ntot_);

  xiNodes_.resize(dim_);
  for ( auto i=0; i<dim_; i++ )  xiNodes_[i] = gbasis_[i]->getXiNodes();;
>>>>>>> a9d60ec8

#if 0
  xiNodes_.resize(Ntot_);
  GSIZET n;
<<<<<<< HEAD
  GTVector<GFTYPE> *xinodes1d[GDIM];
  for ( auto i=0; i<GDIM; i++ )  xinodes1d = gbasis_[i];
=======
  GTVector<GFTYPE> *xinodes1d[dim_];
  for ( auto i=0; i<dim_; i++ )  xinodes1d = gbasis_[i];
>>>>>>> a9d60ec8
   for ( auto k=0, n=0; n<N_[2]; k++ ) {
    for ( auto j=0; j<N_[0]; j++ ) {
      for ( auto i=0; i<N_[0]; i++, n++ ) {
        xiNodes_[n] = (*xinodes1d[0])[i] * (*xinodes1d[1])[i] * (*xinodes1d[2])[k];
      }
    }
#endif

  xVertices_.resize(nVertices_);
  
  // Allocate geometry data:
  edgeCentroid_.resize(nEdges_);
  faceCentroid_.resize(nEdges_);

#if 0
  // Metric matrix is symmetric, so we
  // use pointers so that repeated elements
  // aren't duplicated:
<<<<<<< HEAD
  dXidX_ .resize(GDIM,GDIM);
  for ( auto j=0; j<GDIM; j++ ) {
    for ( auto i=0; i<GDIM; i++ ) {
=======
  dXidX_ .resize(dim_,dim_);
  for ( auto j=0; j<dim_; j++ ) {
    for ( auto i=0; i<dim_; i++ ) {
>>>>>>> a9d60ec8
      dXidX_ (i,j).resize(Ntot_);
    }
  }
  Jac_.resize(Ntot_);

  faceJac_.resize(nFaces_);
  faceJac_[0].resize(N_[0]*N_[2]);
  faceJac_[1].resize(N_[1]*N_[2]);
  faceJac_[2].resize(N_[0]*N_[2]);
  faceJac_[3].resize(N_[1]*N_[2]);
  faceJac_[4].resize(N_[0]*N_[1]);
  faceJac_[5].resize(N_[0]*N_[1]);

  bdyNormal_.resize(nFaces_);
  for ( auto j=0; j<nFaces_; j++ ) {
    bdyNormal_[j].resize(3);
    if ( j < 4 ) {
      for ( auto k=0; k<3; k++ ) bdyNormal_[j][j].resize(N_[j%2]*N_[2]);
    }
    else {
      for ( auto k=0; k<3; k++ ) bdyNormal_[j][j].resize(N_[0]*N_[1]);
    }
  }
#endif

  // Indirection indices:
  get_indirect(gbasis_, vert_indices_, edge_indices_, face_indices_, face_mass_, face_desc_);
  Nftot_ = 0;
  for ( auto j=0; j<nFaces_; j++ ) Nftot_ += face_indices_[j].size();

} // end of method set_size3d


//***********************************************************************************
//***********************************************************************************
// METHOD : build_elem
// DESC   : Compute all geometry, and other related quantities. Call must have
//          been made to set_size prior to entry.
// ARGS   : none.
// RETURNS: none.
//***********************************************************************************
void GElem_base::build_elem()
{
  GString serr = "GElem_base::build_elem: ";

  switch ( dim_ ) {
    case 1:
      build_elem1d();
      break;
    case 2:
      build_elem2d();
      break;
    case 3:
      build_elem3d();
      break;
    default:
      assert(FALSE);
  }

} // end of method build_elem


//***********************************************************************************
//***********************************************************************************
// METHOD : build_elem1d
// DESC   : Compute all geometry, and other related quantities. Assumes
//          xNodes have been set and that set_size has been called (after
//          basis is set)
// ARGS   : none.
// RETURNS: none.
//***********************************************************************************
void GElem_base::build_elem1d()
{
  GString serr = "GElem_base::build_elem1d: ";
  assert(dim_ == 1 && "GElem_base::build_elem1d: Incorrect dimensionality");

  GSIZET i, j, k;
  GFTYPE xi1p, xi1m;
  GFTYPE xi2p, xi2m;

  // With grid x values ('xNodes') set, find vertices:
  for ( j=0; j<nVertices_; j++ ) {
    for ( k=0; k<xNodes_.size(); k++ ) xVertices_[j][k] = xNodes_[k][vert_indices_[j][0]];
  }

  // Compute edge/face centroids:
  // NOTE: not currently used
  edgeCentroid_[0] = xVertices_[0] ;
  edgeCentroid_[1] = xVertices_[1] ;
  for ( k=0; k<nFaces_; k++ ) faceCentroid_[k] = edgeCentroid_[k];
  
  // Compute element centroid:
  elemCentroid_ = (xVertices_[0] + xVertices_[1])  * 0.5;
  

} // end of method build_elem1d


//***********************************************************************************
//***********************************************************************************
// METHOD : build_elem2d
// DESC   : Compute all geometry, and other related quantities. Assumes
//          xNodes have been set and that set_size has been called (after
//          basis is set)
// ARGS   : none.
// RETURNS: none.
//***********************************************************************************
void GElem_base::build_elem2d()
{
  GString serr = "GElem_base::build_elem2d: ";
  assert(dim_ == 2 && "GElem_base::build_elem2d: Incorrect dimensionality");

  GSIZET i, j, k, n;

  // With grid x values ('xNodes') set, find vertices:
  GTPoint<GFTYPE> pt;
  for ( j=0; j<nVertices_; j++ ) {
    for ( k=0; k<xNodes_.size(); k++ ) {
      pt[k]  = xNodes_[k][vert_indices_[j][0]];
      xVertices_[j][k] = pt[k];
    }
  }

  // Compute edge/face centroids:
  edgeCentroid_[0] = (xVertices_[0] + xVertices_[1]) * 0.5;
  edgeCentroid_[1] = (xVertices_[1] + xVertices_[2]) * 0.5;
  edgeCentroid_[2] = (xVertices_[3] + xVertices_[2]) * 0.5;
  edgeCentroid_[3] = (xVertices_[0] + xVertices_[3]) * 0.5;
  for ( k=0; k<nFaces_; k++ ) faceCentroid_[k] = edgeCentroid_[k];
  
  // Compute element centroid:
  elemCentroid_ = (xVertices_[0] + xVertices_[1] + xVertices_[2] + xVertices_[3]) * 0.25;
  

} // end of method build_elem2d


//***********************************************************************************
//***********************************************************************************
// METHOD : build_elem3d
// DESC   : Compute all geometry, and other related quantities. Assumes
//          xNodes have been set and that set_size has been called (after
//          basis is set)
// ARGS   : none.
// RETURNS: none.
//***********************************************************************************
void GElem_base::build_elem3d()
{
  GString serr = "GElem_base::build_elem3d: ";
  assert(dim_== 3 && "GElem_base::build_elem3d: Incorrect dimensionality");

  GSIZET i, j, k, n;

  // With grid x values ('xNodes') set, find vertices:
  for ( j=0; j<nVertices_; j++ ) {
    for ( k=0; k<xNodes_.size(); k++ ) xVertices_[j][k] = xNodes_[k][vert_indices_[j][0]];
  }


  // Compute edge/face centroids:
  // NOTE: not currently used
  for ( j=0; j<4; j++ ) { // bottom plane
    edgeCentroid_ [j] = (xVertices_[j] + xVertices_[(j+1)%4]) * 0.5;
  }
  for ( j=0; j<4; j++ ) { // top plane
    edgeCentroid_ [j+4] = (xVertices_[j+4] + xVertices_[(j+1)%4+4]) * 0.5;
  }
  for ( j=0; j<4; j++ ) { // vertical edges
    edgeCentroid_ [j+8] = (xVertices_[j] + xVertices_[(j+1)%4+4]) * 0.5;
  }
  faceCentroid_[0] = (xVertices_[0] + xVertices_[1] + xVertices_[4] + xVertices_[5]) * 0.25;
  faceCentroid_[1] = (xVertices_[1] + xVertices_[2] + xVertices_[5] + xVertices_[6]) * 0.25;
  faceCentroid_[2] = (xVertices_[2] + xVertices_[3] + xVertices_[6] + xVertices_[7]) * 0.25;
  faceCentroid_[3] = (xVertices_[0] + xVertices_[3] + xVertices_[4] + xVertices_[7]) * 0.25;
  faceCentroid_[4] = (xVertices_[0] + xVertices_[1] + xVertices_[2] + xVertices_[3]) * 0.25;
  faceCentroid_[5] = (xVertices_[4] + xVertices_[5] + xVertices_[6] + xVertices_[7]) * 0.25;
  
  // Compute element centroids:
  elemCentroid_ = 0.0;
  for ( j=0; j<nVertices_; j++ ) { // average vertices
    elemCentroid_ += xVertices_[j] ;
  }
  elemCentroid_ *= 1.0/static_cast<GFTYPE>(nVertices_);
  

} // end of method build_elem3d


//***********************************************************************************
//***********************************************************************************
// METHOD : dogeom1d
// DESC   : Compute all geometry objects that depend on basis in 1d
//          NOTE: no resizing here, as all return quantities may be
//                global, and simply restricted to its range
//                in this element.
// ARGS   : 
//          rij       : dx^j/dxi^i, computed here, but may be global
//          irij      : dxi^j/dx^i matrix to be created; may be global
//          jac       : Jacobian to be created ; gmay be lobal
//          fjac      : face Jacobians to be created; may be global 
// RETURNS: none.
//***********************************************************************************
void GElem_base::dogeom1d(GTMatrix<GTVector<GFTYPE>> &rij, GTMatrix<GTVector<GFTYPE>> &irij, GTVector<GFTYPE> &jac, GTVector<GFTYPE> &fjac)
{
  GString serr = "GElem_base::dogeom1d: ";
  assert(gshapefcn_ != NULLPTR && "GElem_base::dogeom1d: No shape function specified");

  GSIZET i, j, k, l, m, nnodes;
  GTVector<GTVector<GFTYPE>*>  xi_ev(gbasis_.size()); // ref points at which to evaluate shape fcns

  // Get total no. nodes to evaluate at:
  for ( k=0,nnodes=1; k<gbasis_.size(); k++ ) nnodes *= (gbasis_[k]->getOrder()+1);
  assert(nnodes != 1 && "GElem_base::dogeom1d: Evaluation basis not set");

  // Get reference node points:
  for ( j=0; j<gbasis_.size(); j++ ) xi_ev[j] = gbasis_[j]->getXiNodes();


  // Compute metric elements: Rij = dx^i/dxi^j, and Jacobian:
  // Spatial points are given in high order as:
  //       x^j = Sum_k x^j_k N_k(xi,eta, ...),
  // where N_k is the shape function. To compute Rij, we
  // just need the derivative of N_i, wrt each xi-coordinate:
  GTVector<GFTYPE> dNi(Ntot_);// shape function derivative
  GTVector<GINT>   I(1);      // tensor product 'index'

  rij .resizem(dim_,dim_);
  for ( m=0; m<dim_; m++ ) {
    for ( l=0; l<dim_; l++ ) {
      rij(l,m) = 0.0;
      for ( i=0; i<N_[0]; i++ ) {
        I[0] = i;
        gshapefcn_->dNdXi(I, m+1, xi_ev, dNi);
        rij(l,m) += dNi*xNodes_[0][i];
      } // i-loop
    } // l-loop
  } // m-loop
  jac = rij(0,0);

  for ( j=0; j<Ntot_; j++ ) {
    irij(0,0)[j] = 1.0 / rij(0.0)[j];
  }

} // end of method dogeom1d


//***********************************************************************************
//***********************************************************************************
// METHOD : dogeom2d
// DESC   : Compute all geometry objects that depend on basis in 2d
//          NOTE: no resizing here, as all return quantities may be
//                global, and simply restricted to its range
//                in this element.
// ARGS   : 
//          rij       : dx^j/dxi^i, computed here, but otherwise may be 
//                      global temp space that MUST NOT be reallocated HERE!
//          irij      : dxi^j/dx^i matrix to be created; may be global; don't
//                      reallocate
//          jac       : Jacobian to be created ; gmay be lobal
//          fjac      : face Jacobians to be created; may be global 
// RETURNS: none.
//***********************************************************************************
void GElem_base::dogeom2d(GTMatrix<GTVector<GFTYPE>> &rij, GTMatrix<GTVector<GFTYPE>> &irij, GTVector<GFTYPE> &jac, GTVector<GFTYPE> &fjac)
{
  GString serr = "GElem_base::dogeom2d: ";
  assert(gshapefcn_ != NULLPTR && "GElem_base::dogeom2d: No shape function specified");

  GSIZET i, j, k, l, m, n, nnodes;
  GTVector<GINT> N(2);
  GTVector<GFTYPE> L(2);
  GTVector<GTVector<GFTYPE>*>  xi_ev(gbasis_.size()); // ref points at which to evaluate shape fcns

  for ( k=0,nnodes=1; k<gbasis_.size(); k++ ) {
    N[k] = gbasis_[k]->getOrder()+1;
    nnodes *= N[k];
  }
  assert(nnodes > 1 && "GElem_base::dogeom2d: Evaluation basis not set");

  // Set reference node points:
  for ( j=0; j<gbasis_.size(); j++ ) xi_ev[j] = gbasis_[j]->getXiNodes();

  // Get box length from vertices:
  L[0] = xVertices_[1].x1 - xVertices_[0].x1;
  L[1] = xVertices_[2].x2 - xVertices_[1].x2;

  // Compute metric elements: Rij = dx^i/dxi^j, and Jacobian.
  // Spatial points are given in high order as:
  //       x^j = Sum_K x^j_k N_K(xi,eta, ...),
  // where N_K is the shape function. To compute Rij, we
  // just need the derivative of N_I, wrt each xi-coordinate:
  GBOOL   pChk;        // check for positive-difiniteness
  GTVector<GFTYPE> dNi(nnodes);// shape function derivative
  GTVector<GFTYPE> tmp(nnodes);// tmp space
  GTVector<GINT>   I(2);       // tensor product index


  // Can have 'embedded' coords, so # Cartesian coordinates may be > dim_
  // but the total number of node points in each metrix element will 
  // still be (h1-order+1) X (h2-order+1):
  GSIZET nxy = elemtype_ == GE_2DEMBEDDED ? dim_+1: dim_;
  if ( elemtype_ == GE_2DEMBEDDED || elemtype_ == GE_DEFORMED ) {
    for ( m=0; m<nxy; m++ ) { // rij col index: deriv wrt xi^m
      for ( k=0; k<nxy; k++ ) { // rij row index: Cart coord: x, y, z

        tmp  = 0.0;
        for ( j=0, n=0; j<gbasis_[1]->getOrder()+1; j++ ) { // evaluate gbasis at xi_ev
          for ( i=0; i<gbasis_[0]->getOrder()+1; i++, n++ ) { // evaluate gbasis at xi_ev
            I[0] = i; I[1] = j;
            gshapefcn_->dNdXi(I, m+1, xi_ev, dNi); // deriv in m_th dir of shape function I
            dNi *= xNodes_[k][n];  // multiply by spatial coord
            tmp += dNi;
          } // i-loop
        } // j-loop

        rij(k,m) = tmp;

      } // k-loop
    } // m-loop
  } 
  else if ( elemtype_ == GE_REGULAR) {  // dXi/dX are just constants for GE_REGULAR:
    // Set only diagonal elements of rij, irij:
    for ( k=0; k<nxy; k++ ) { // rij matrix element col
      rij (k,0) = 0.5*L[k]; 
      irij(k,0) = 2.0/L[k];
    } // k-loop
  }


  // Compute Jacobian; test for positive-definiteness:
  if ( elemtype_ == GE_2DEMBEDDED || elemtype_ == GE_DEFORMED ) {
    Jac(rij, jac, pChk, NULLPTR, 0);
    assert(pChk && "Jacobian not positive definite");
    // Find inverse of rij, these are the dXi/dX elements:
    inv(rij, irij);
  }
  else if ( elemtype_ == GE_REGULAR ) {
    jac = 0.25*L[0]*L[1];
  }


#if 0
  // Compute face Jacobians. Linearize edge nodes, including them
  // in order:
  GINT ntot=0;
  GTVector<GINT> iedge;
  for ( j=0; j<nEdges_; j++ ) ntot += edge_indices_[j].size();
  iedge.resize(ntot);
  for ( j=0,ntot=0; j<nEdges_; j++ ) { 
    for ( k=0; k<edge_indices_[j].size(); k++ ) 
      iedge[ntot++] = edge_indices_[j][k];
  }
  if ( elemtype_ == GE_2DEMBEDDED || elemtype_ == GE_DEFORMED ) {
    Jac(rij, fjac, pChk, iedge.data(), iedge.size()); 
  }
  else if ( elemtype_ == GE_REGULAR ) {
    fjac = jac[0];
  } 
#endif

} // end of method dogeom2d


//***********************************************************************************
//***********************************************************************************
// METHOD : dogeom3d
// DESC   : Compute all geometry objects that depend on basis in 3d
//          NOTE: no resizing here, as all return quantities may be
//                global here, and simply restricted to its range
//                in this element.
// ARGS   : 
//          rij       : dx^j/dxi^i, computed here
//          irij      : dxi^j/dx^i matrix to be computed
//          jac       : Jacobian to be created; gmay be global
//          fjac      : face Jacobians to be created; may be global 
// RETURNS: none.
//***********************************************************************************
void GElem_base::dogeom3d(GTMatrix<GTVector<GFTYPE>> &rij, GTMatrix<GTVector<GFTYPE>> &irij, GTVector<GFTYPE> &jac, GTVector<GFTYPE> &fjac)
{
  GString serr = "GElem_base::dogeom3d: ";
  assert(gshapefcn_ != NULLPTR && "GElem_base::dogeom3d: No shape function specified");

  GSIZET i, j, k, l, m, n, p, nnodes;
  GTVector<GINT> N(3);
  GTVector<GFTYPE> L(3);
  GTVector<GTVector<GFTYPE>*>  xi_ev(gbasis_.size()); // ref points at which to evaluate shape fcns

  for ( k=0,nnodes=1; k<gbasis_.size(); k++ ) {
    N[k] = gbasis_[k]->getOrder()+1;
    nnodes *= N[k];
  }

  assert(nnodes > 1 && "GElem_base::dogeom3d: Evaluation basis not set");

  // Get box length from vertices:
  L[0] = xVertices_[1].x1 - xVertices_[0].x1;
  L[1] = xVertices_[2].x2 - xVertices_[1].x2;
  L[2] = xVertices_[4].x3 - xVertices_[0].x3;

  // Set reference node points: 
  for ( j=0; j<gbasis_.size(); j++ ) xi_ev[j] = gbasis_[j]->getXiNodes();


  // Compute metric elements: Rij = dx^i/dxi^j, and Jacobian:
  // Spatial points are given in high order as:
  //       x^j = Sum_k x^j_k N_K(xi,eta, ...),
  // where N_K is the shape function. To compute Rij, we
  // just need the derivative of N_I, wrt each xi-coordinate:
  GBOOL   pChk;        // check for positive-difiniteness
  GTVector<GFTYPE> dNi(nnodes);// shape function derivative
  GTVector<GINT>   I(dim_);      // tensor product index

  // Can have 'embedded' coords, so # Cartesian coordinates may not be dim_;
  // but the total number of node points in each metrix element will 
  // still be (h1-order+1) X (h2-order+1):
  GSIZET nxy = dim_;
  if ( elemtype_ == GE_DEFORMED ) {
    for ( m=0; m<nxy; m++ ) { // matrix element col
      for ( l=0; l<nxy; l++ ) { // matrix element row
        rij(l,m) = 0.0;
        for ( k=0, n=0; k<gbasis_[2]->getOrder()+1; k++ ) {
          for ( j=0; j<gbasis_[1]->getOrder()+1; j++ ) {
            for ( i=0; i<gbasis_[0]->getOrder()+1; i++, n++ ) {
              I[0] = i; I[1] = j; I[2] = k;
              gshapefcn_->dNdXi(I, m+1, xi_ev, dNi); // m-th deriv of shape function I
              dNi *= xNodes_[l][n]; // multiply by spatial coord
              rij(l,m) += dNi;
            } // i-loop
          } // j-loop
        } // k-loop
      } // l-loop
    } // m-loop
  } else if ( elemtype_ == GE_REGULAR) {  // dXi/dX are just constants for GE_REGULAR:
    for ( k=0; k<nxy; k++ ) { 
      rij (k,0) = 0.5*L[k]; 
      irij(k,0) = 2.0/L[k];
    } // k-loop
  }

  // Compute Jacobian; test for positive-definiteness:
  if ( elemtype_ == GE_2DEMBEDDED || elemtype_ == GE_DEFORMED ) {
    Jac(rij, jac, pChk, NULLPTR, 0);
    assert(pChk && "Jacobian not positive definite");
    // Find inverse of rij:
    inv(rij, irij);
  }
  else  {
    jac = 0.125*L[0]*L[1]*L[2];
  }

#if 0
  // Compute face Jacobians. Linearize edge nodes, including them
  // in order:
  GINT ntot=0;
  GTVector<GINT> iface;
  for ( j=0; j<nFaces_; j++ ) ntot += face_indices_[j].size();
  iface.resize(ntot);
  for ( j=0,ntot=0; j<nFaces_; j++ ) { 
    for ( k=0; k<face_indices_[j].size(); k++ ) 
      iface[ntot++] = face_indices_[j][k];
  }
  if ( elemtype_ == GE_2DEMBEDDED || elemtype_ == GE_DEFORMED ) {
    Jac(rij, fjac, pChk, iface.data(), iface.size()); 
  }
  else if ( elemtype_ == GE_REGULAR ) {
    fjac = jac[0];
  } 
#endif

} // end of method dogeom3d


//***********************************************************************************
//***********************************************************************************
// METHOD : Jac
// DESC   : Compute in vectorized way the Jacobian of reference-coord transormation
//          matrix..
// ARGS   : 
//          G    : matrix to find determinant of. Each element of G is assumed
//                 to have the same length. 
//          jacv  : determinant computed. Must be at least the same length of
//                 each element of G, of size nind, if pind is non-NULLPTR
//          pChk : are all elements positive definite?
//          pind : indirection indices, used if non-NULLPTR
//          nind : number of indirection indices in pind
// RETURNS: none.
//***********************************************************************************
void GElem_base::Jac(GMVFType &G, GTVector<GFTYPE> &jacv, GBOOL &pChk, GINT *pind, GINT nind )
{
  GString serr = "GElem_base::Jac: ";

  assert( (G.size(1) == 2 && G.size(2) == 2)
       || (G.size(1) == 3 && G.size(2) == 3) 
       && "Invalid metric dimensions");
    

  // Compute Jacobian, and check being positive-definite-ness:
  GSIZET  n, k;
  GFTYPE  Gx, Gy, Gz, r;
  GFTYPE   x,  y,  z, cost, sint;

  pChk = TRUE;

#if 0
  if ( elemtype_ == GE_2DEMBEDDED ) {
    // Total 3d Jacobian can be written as:
    //   J = d_x_/dzeta \cdot G, where
    //   G =  d_x_/dxi X d_x_/deta , and cross prod 
    // represents normal to 2d surface at (xi,eta)
    if ( pind != NULLPTR ) {
      for ( k=0; k<nind; k++ ) { // loop over desired indices only
        n = pind[k];
        Gx = G(1,0)[n]*G(2,1)[n] - G(2,0)[n]*G(1,1)[n]; 
        Gy = G(2,0)[n]*G(0,1)[n] - G(0,0)[n]*G(2,1)[n]; 
        Gz = G(0,0)[n]*G(1,1)[n] - G(1,0)[n]*G(0,1)[n]; 
        jacv[k] = sqrt(Gx*Gx + Gy*Gy + Gz*Gz);
        pChk = pChk && fabs(jacv[k]) > fabs(std::numeric_limits<GFTYPE>::epsilon());  // test for zero Jac 
      }
    }
    else  {
      for ( n=0; n<jacv.size(); n++ ) {
        Gx = G(1,0)[n]*G(2,1)[n] - G(2,0)[n]*G(1,1)[n]; 
        Gy = G(2,0)[n]*G(0,1)[n] - G(0,0)[n]*G(2,1)[n]; 
        Gz = G(0,0)[n]*G(1,1)[n] - G(1,0)[n]*G(0,1)[n]; 
#if 0
        jacv[n] = sqrt(Gx*Gx + Gy*Gy + Gz*Gz);
#else
        x  = G(0,2)[n];
        y  = G(1,2)[n];
        z  = G(2,2)[n];
        jacv[n] = sqrt(Gx*Gx + Gy*Gy + Gz*Gz);
w to dial US from abroad
        r   = sqrt( x*x + y*y + z*z );
        cost = (Gx*x + Gy*y + Gz*z)/(r*jacv[n]); // cos(x,G)
cout << serr << "cos(_x_, _G_)=" << cost << " |G|=" << jacv[n] << " xGx=" << x*Gx << " yGy=" << y*Gy << " zGz=" << z*Gz << endl;;
        jacv[n] = (Gx*x + Gy*y + Gz*z)/r;
#endif
        pChk = pChk && fabs(jacv[n]) > fabs(std::numeric_limits<GFTYPE>::epsilon());  // test for zero Jac 
      }
    }
    return;
  }
#endif

  // Compute full determinant:
  if ( G.size(1) == 2 ) { // 2x2 matrix:
    if ( pind != NULLPTR ) {
      for ( k=0; k<nind; k++ ) { // loop over desired indices only
        n = pind[k];
        jacv[k] = G(0,0)[n]*G(1,1)[n] - G(0,1)[n]*G(1,0)[n];
//      pChk = pChk && fabs(jacv[k]) > fabs(std::numeric_limits<GFTYPE>::epsilon());  // test for zero Jac 
      }
    }
    else  {
      for ( n=0; n<jacv.size(); n++ ) {
        jacv[n] = G(0,0)[n]*G(1,1)[n] - G(0,1)[n]*G(1,0)[n];
//      pChk = pChk && fabs(jacv[n]) > fabs(std::numeric_limits<GFTYPE>::epsilon());  // test for zero Jac 
      }
    }
    return;
  }

  
  if ( pind != NULLPTR ) { // 3x3 matrix:
    for ( k=0; k<nind; k++ ) { // loop over desired indices only
      n = pind[k];
      jacv[k] = G(0,0)[n]*(G(1,1)[n]*G(2,2)[n] - G(1,2)[n]*G(2,1)[n])
              - G(0,1)[n]*(G(1,0)[n]*G(2,2)[n] - G(1,2)[n]*G(2,0)[n])
              + G(0,2)[n]*(G(1,0)[n]*G(2,1)[n] - G(1,1)[n]*G(2,0)[n]);
//    pChk = pChk && fabs(jacv[k]) > std::numeric_limits<GFTYPE>::epsilon();  // test for zero det
    }
  }
  else {
    for ( n=0; n<jacv.size(); n++ ) {
      jacv[n] = G(0,0)[n]*(G(1,1)[n]*G(2,2)[n] - G(1,2)[n]*G(2,1)[n])
              - G(0,1)[n]*(G(1,0)[n]*G(2,2)[n] - G(1,2)[n]*G(2,0)[n])
              + G(0,2)[n]*(G(1,0)[n]*G(2,1)[n] - G(1,1)[n]*G(2,0)[n]);
      if ( elemtype_ == GE_2DEMBEDDED ) {
        // Divide out the d_x_/dzeta term to find Jacobian:
        x  = G(0,2)[n];
        y  = G(1,2)[n];
        z  = G(2,2)[n];
        r   = sqrt( x*x + y*y + z*z );
        jacv[n] /= r;
      }
//    pChk = pChk && fabs(jacv[n]) > std::numeric_limits<GFTYPE>::epsilon();  // test for zero det
    }
  }

} // end of method Jac


//***********************************************************************************
//***********************************************************************************
// METHOD : Jac_embed
// DESC   : Compute in vectorized way the Jacobian of embedded surface
//          given Gij = dx^i/dxi^j transformation tensor
// ARGS   : 
//          G    : transformation tensor
//          jac  : determinant computed. Must be at least the same length of
//                 each element of G, of size nind, if pind is non-NULLPTR
//          pChk : are all elements positive definite?
//          pind : indirection indices, used if non-NULLPTR
//          nind : number of indirection indices in pind
// RETURNS: none.
//***********************************************************************************
void GElem_base::Jac_embed(GMVFType &G, GTVector<GFTYPE> &jac, GBOOL &pChk, GINT *pind, GINT nind )
{
  GString serr = "GElem_base::Jac_embed: ";

  assert((G.size(1) == 3 && G.size(2) == 3) 
       && "Invalid matrix dimension"); // must have 3 coordinates

  // Compute Jac, and check Jacobian for being positive-definiteness.
  // We compuate the Jacobian as the inner product of
  // (_x_ is vector Cartesian coordinate)
  //      Jacobian is: d_x_/dzeta . _g_
  //
  //                  = G13*gx + G23*gy + G33*gz
  //
  // where,
  //     _g_ = d_x_/dxi X d_x_/deta
  //         = [dy/dxi dz/deta - dz/dxi dy/deta;
  //            dz/dxi dx/deta - dx/dxi dz/deta;
  //            dx/dxi dy/deta - dy/dxi dx/deta]
  //         = [ G21 G32       - G31 G22       ;
  //             G31 G12       - G11 G32       ;
  //             G11 G22       - G21 G12       ]
  // which gives the normal to the embedded surface at all node points
  GSIZET n, k;
  pChk = TRUE;
  GFTYPE xc, yc, zc;
  if ( pind != NULLPTR ) { // 3x3 matrix:
    for ( k=0; k<nind; k++ ) { // loop over desired indices only
      n = pind[k];
      xc = G(1,0)[n]*G(2,1)[n] - G(2,0)[n]*G(1,1)[n];
      yc = G(2,0)[n]*G(0,1)[n] - G(0,0)[n]*G(2,1)[n];
      zc = G(0,0)[n]*G(1,1)[n] - G(1,0)[n]*G(0,1)[n];
      jac[k] = xc*G(0,2)[n] + yc*G(1,2)[n] + zc*G(2,2)[n];
      pChk = pChk && jac[k] > std::numeric_limits<GFTYPE>::epsilon();  // test for zero det
    }
  }
  else {
    for ( n=0; n<jac.size(); n++ ) {
      xc = G(1,0)[n]*G(2,1)[n] - G(2,0)[n]*G(1,1)[n];
      yc = G(2,0)[n]*G(0,1)[n] - G(0,0)[n]*G(2,1)[n];
      zc = G(0,0)[n]*G(1,1)[n] - G(1,0)[n]*G(0,1)[n];
      jac[n] = xc*G(0,2)[n] + yc*G(1,2)[n] + zc*G(2,2)[n];
      pChk = pChk && jac[n] > std::numeric_limits<GFTYPE>::epsilon();  // test for zero det
    }
  }

} // end of method Jac_embed


//***********************************************************************************
//***********************************************************************************
// METHOD : inv
// DESC   : Compute in vectorized way the inverse of specified 
//          (vectorized) matrix
// ARGS   : 
//          G    : matrix to find inverse of. Each element of G is assumed
//                 to have the same length
//          iG   : Inverse. Each element must have the same length
// RETURNS: none.
//***********************************************************************************
void GElem_base::inv(GMVFType &G, GMVFType &iG)
{
  GString serr = "GElem_base::inv: ";

  assert(((G.size(1) == 2 && G.size(2) == 2) || 
          (G.size(1) == 3 || G.size(2) == 3)) && "Invalid matrix dimension");

  GTMatrix<GFTYPE> A(3,3), B(3,3);

  GFTYPE ijac, jac;
  if ( G.size(1) == 2 && G.size(2) == 2 ) {
    for ( auto n=0; n<G(0,0).size(); n++ ) { // 2x2 matrix
      jac  = G(0,0)[n]*G(1,1)[n] - G(1,0)[n]*G(0,1)[n];
      ijac = 1.0/jac;
      iG(0,0)[n] =  G(1,1)[n]*ijac;
      iG(0,1)[n] = -G(1,0)[n]*ijac;
      iG(1,0)[n] = -G(0,1)[n]*ijac;
      iG(1,1)[n] =  G(0,0)[n]*ijac;
    }
    return;
  }

  for ( auto n=0; n<G(0,0).size(); n++ ) { // 3x3 matrix
    jac  = G(0,0)[n]*(G(1,1)[n]*G(2,2)[n] - G(1,2)[n]*G(2,1)[n])
         - G(0,1)[n]*(G(1,0)[n]*G(2,2)[n] - G(1,2)[n]*G(2,0)[n])
         + G(0,2)[n]*(G(1,0)[n]*G(2,1)[n] - G(1,1)[n]*G(2,0)[n]);
    ijac = 1.0/jac;
#if 1

    iG(0,0)[n] =  (G(1,1)[n]*G(2,2)[n]-G(1,2)[n]*G(2,1)[n])*ijac;
    iG(0,1)[n] = -(G(0,1)[n]*G(2,2)[n]-G(2,1)[n]*G(0,2)[n])*ijac;
    iG(0,2)[n] =  (G(0,1)[n]*G(1,2)[n]-G(0,2)[n]*G(1,1)[n])*ijac;
  
    iG(1,0)[n] = -(G(1,0)[n]*G(2,2)[n]-G(2,0)[n]*G(1,2)[n])*ijac;
    iG(1,1)[n] =  (G(0,0)[n]*G(2,2)[n]-G(2,0)[n]*G(0,2)[n])*ijac;
    iG(1,2)[n] = -(G(0,0)[n]*G(1,2)[n]-G(0,2)[n]*G(1,0)[n])*ijac;

    iG(2,0)[n] =  (G(1,0)[n]*G(2,1)[n]-G(1,1)[n]*G(2,0)[n])*ijac;
    iG(2,1)[n] = -(G(0,0)[n]*G(2,1)[n]-G(0,1)[n]*G(2,0)[n])*ijac;
    iG(2,2)[n] =  (G(0,0)[n]*G(1,1)[n]-G(1,0)[n]*G(0,1)[n])*ijac;

#else

    // Use def from Giraldo:
    iG(0,0)[n] =  (G(1,1)[n]*G(2,2)[n]-G(1,2)[n]*G(2,1)[n])*ijac;
    iG(0,1)[n] =  (G(1,2)[n]*G(2,0)[n]-G(1,0)[n]*G(2,2)[n])*ijac;
    iG(0,2)[n] =  (G(1,0)[n]*G(2,1)[n]-G(1,1)[n]*G(2,0)[n])*ijac;
  
    iG(1,0)[n] =  (G(0,2)[n]*G(2,1)[n]-G(0,1)[n]*G(2,2)[n])*ijac;
    iG(1,1)[n] =  (G(0,0)[n]*G(2,2)[n]-G(0,2)[n]*G(2,0)[n])*ijac;
    iG(1,2)[n] =  (G(0,1)[n]*G(2,0)[n]-G(0,0)[n]*G(2,1)[n])*ijac;

    iG(2,0)[n] =  (G(0,1)[n]*G(1,2)[n]-G(0,2)[n]*G(1,1)[n])*ijac;
    iG(2,1)[n] =  (G(0,2)[n]*G(1,0)[n]-G(0,0)[n]*G(1,2)[n])*ijac;
    iG(2,2)[n] =  (G(0,0)[n]*G(1,1)[n]-G(0,1)[n]*G(1,0)[n])*ijac;

#endif
#if 0
    A(0,0) = G(0,0)[n]; A(0,1) = G(0,1)[n]; A(0,2) = G(0,2)[n];
    A(1,0) = G(1,0)[n]; A(1,1) = G(1,1)[n]; A(1,2) = G(1,2)[n];
    A(2,0) = G(2,0)[n]; A(2,1) = G(2,1)[n]; A(2,2) = G(2,2)[n];

    B(0,0) = iG(0,0)[n]; B(0,1) = iG(0,1)[n]; B(0,2) = iG(0,2)[n];
    B(1,0) = iG(1,0)[n]; B(1,1) = iG(1,1)[n]; B(1,2) = iG(1,2)[n];
    B(2,0) = iG(2,0)[n]; B(2,1) = iG(2,1)[n]; B(2,2) = iG(2,2)[n];

    cout << serr << "A*B=" << A*B << endl;
    cout << serr << "B*A=" << B*A << endl;
#endif
  }

} // end of method inv


//***********************************************************************************
//***********************************************************************************
// METHOD : get_indirect
// DESC   : Compute indirection indices
// ARGS   : 
//          b        : basis array
//          vert_ind : indices into data block for vertices
//          edge_ind : indices into data block for edges
//          face_ind : indices into data block for faces
//          face_mass: masses at each face_ind
// RETURNS: none.
//***********************************************************************************
void GElem_base::get_indirect(GTVector<GNBasis<GCTYPE,GFTYPE>*> &b, GVVInt &vert_ind,
<<<<<<< HEAD
                             GVVInt &edge_ind, GVVInt &face_ind, GVVFType &face_mass, GVVUInt &face_desc)
{
  GString serr = "GElem_base::get_indirect: ";

  #if defined(_G_IS1D)
    get_indirect1d(b, vert_ind, edge_ind, face_ind, face_mass, face_desc);
  #elif defined(_G_IS2D)
    get_indirect2d(b, vert_ind, edge_ind, face_ind, face_mass, face_desc);
  #elif defined(_G_IS3D)
    get_indirect3d(b, vert_ind, edge_ind, face_ind, face_mass, face_desc);
  #endif
  
=======
                             GVVInt &edge_ind, GVVInt &face_ind, GVFType &face_mass, GVVUInt &face_desc)
{
  GString serr = "GElem_base::get_indirect: ";

  switch ( dim_ ) {
    case 1:
      get_indirect1d(b, vert_ind, edge_ind, face_ind, face_mass, face_desc);
      break;
    case 2:
      get_indirect2d(b, vert_ind, edge_ind, face_ind, face_mass, face_desc);
      break;
    case 3:
      get_indirect3d(b, vert_ind, edge_ind, face_ind, face_mass, face_desc);
      break;
    default:
      assert(FALSE);
    }
>>>>>>> a9d60ec8
} // end of method get_indirect


//***********************************************************************************
//***********************************************************************************
// METHOD : get_indirect1d
// DESC   : Compute indirection indices for 1d element
// ARGS   : 
//          b        : basis array
//          vert_ind : indices into data block for vertices
//          edge_ind : indices into data block for edges
//          face_ind : indices into data block for faces
//          face_mass: masses at each face_ind
//          face_desc: 'description' of each face node
// RETURNS: none.
//***********************************************************************************
void GElem_base::get_indirect1d(GTVector<GNBasis<GCTYPE,GFTYPE>*> &b, GVVInt &vert_ind,
<<<<<<< HEAD
                             GVVInt &edge_ind, GVVInt &face_ind, GVVFType &face_mass, GVVUInt &face_desc)
{
  GString serr = "GElem_base::get_indirect1d: ";

  GTVector<GINT> N(GDIM);
  GTVector<GFTYPE> *W[GDIM];
  for ( auto j=0; j<GDIM; j++ ) {
=======
                             GVVInt &edge_ind, GVVInt &face_ind, GVFType &face_mass, GVVUInt &face_desc)
{
  GString serr = "GElem_base::get_indirect1d: ";

  GTVector<GINT> N(dim_);
  GTVector<GFTYPE> *W[dim_];
  for ( auto j=0; j<dim_; j++ ) {
>>>>>>> a9d60ec8
     N[j] = b[j]->getOrder() + 1;
     W[j] = b[j]->getWeights();
  }

  // Indirection indices for vertices:
  vert_ind.resize(nVertices_);
  for ( auto j=0; j<nVertices_; j++ ) vert_ind[j].resize(1);
  vert_ind[0][0] = 0;
  vert_ind[1][0] = N[0] - 1;

  // Indirection indices for edges:
  edge_ind.resize(nEdges_);
  for ( auto j=0; j<nEdges_; j++ ) edge_ind[j].resize(1);
  edge_ind[0][0] = 0;
  edge_ind[1][0] = N[0] - 1;


  // Indirection indices for faces (same as for edges):
  face_ind.resize(nFaces_);
<<<<<<< HEAD
  face_mass.resize(nFaces_);
  for ( auto j=0; j<nFaces_; j++ ) {
     face_ind[j].resize(1);
     face_mass[j].resize(1);
  }
  face_ind[0][0] = 0;
  face_ind[1][0] = N[0] - 1;
  face_mass[0][0] = (*W[0])[0];
  face_mass[0][1] = (*W[0])[N[0]-1];
=======
  for ( auto j=0; j<nFaces_; j++ ) {
     face_ind[j].resize(1);
  }
  face_ind[0][0] = 0;
  face_ind[1][0] = N[0] - 1;

  face_mass.resize(N[0]); 
  face_mass         = 0.0;
  face_mass     [0] = (*W[0])[0];
  face_mass[N[0]-1] = (*W[0])[N[0]-1];
>>>>>>> a9d60ec8

  // Set face index 'description':
  SET_LOWORD(face_desc[0][0], VERTEX);
  SET_HIWORD(face_desc[0][0], 0     );
  SET_LOWORD(face_desc[1][0], VERTEX);
  SET_HIWORD(face_desc[1][0], 1     );
  
} // end of method get_indirect1d


//***********************************************************************************
//***********************************************************************************
// METHOD : get_indirect2d
// DESC   : Compute indirection indices for 2d element
// ARGS   : 
//          b        : basis array
//          vert_ind : indices into data block for vertices
//          edge_ind : indices into data block for edges
//          face_ind : indices into data block for faces
//          face_mass: masses at each face_ind
//          face_desc: 'description' of each face node
// RETURNS: none.
//***********************************************************************************
void GElem_base::get_indirect2d(GTVector<GNBasis<GCTYPE,GFTYPE>*> &b, GVVInt &vert_ind,
<<<<<<< HEAD
                             GVVInt &edge_ind, GVVInt &face_ind, GVVFType &face_mass, GVVUInt &face_desc)
=======
                             GVVInt &edge_ind, GVVInt &face_ind, GVFType &face_mass, GVVUInt &face_desc)
>>>>>>> a9d60ec8
{
  GString serr = "GElem_base::get_indirect2d: ";

  GINT           j;
<<<<<<< HEAD
  GTVector<GINT> N(GDIM);
  GTVector<GFTYPE> *W[GDIM];
  for ( auto j=0; j<GDIM; j++ ) {
=======
  GTVector<GINT> N(dim_);
  GTVector<GFTYPE> *W[dim_];
  for ( auto j=0; j<dim_; j++ ) {
>>>>>>> a9d60ec8
     N[j] = b[j]->getOrder() + 1;
     W[j] = b[j]->getWeights();
  }

  // Indirection indices for vertices:
  vert_ind.resize(nVertices_);
  for ( auto j=0; j<nVertices_; j++ ) vert_ind[j].resize(1);
  vert_ind[0][0] = 0;
  vert_ind[1][0] = N[0] - 1;
  vert_ind[2][0] = N[0]*N[1] - 1;
  vert_ind[3][0] = N[0]*(N[1]-1);

  // Indirection indices for edges:
  edge_ind.resize(nEdges_);
  for ( auto j=0; j<nEdges_; j++ ) edge_ind[j].resize(j%2==0?N[0]:N[1]);
  for ( auto j=0; j<N[0]; j++ ) { // south, north
    edge_ind[0][j] = j;
    edge_ind[2][j] = N[0]*(N[1]-1) + j;
  }

  for ( auto j=0; j<N[1]; j++ ) { // east, west
    edge_ind[1][j] = (j+1)*N[0] - 1;
    edge_ind[3][j] = j*N[0];
  }

  // Indirection indices for faces (same as for edges):
  face_ind.resize(nFaces_);
<<<<<<< HEAD
  face_mass.resize(nFaces_);
  face_desc.resize(nFaces_);
  for ( auto j=0; j<nFaces_; j++ ) { 
    face_ind[j].resize(j%2==0?N[0]-2:N[1]);
    face_mass[j].resize(j%2==0?N[0]-2:N[1]);
    face_desc[j].resize(j%2==0?N[0]-2:N[1]);
  }
  for ( auto k=1; k<N[0]-1; k++ ) { // south, north
    j = k-1;
    face_ind[0][j] = k;
    face_ind[2][j] = N[0]*(N[1]-1) + k;
    face_mass[0][j] = (*W[0])[k];
    face_mass[2][j] = (*W[0])[k];
=======
  face_mass.resize(N[0]*N[1]);
  face_mass = 0.0;
  face_desc.resize(nFaces_);
  for ( auto j=0; j<nFaces_; j++ ) { 
    face_ind[j].resize(j%2==0?N[0]:N[1]);
    face_desc[j].resize(j%2==0?N[0]:N[1]);
  }
  for ( auto j=0; j<N[0]; j++ ) { // south, north
    face_ind[0][j] = j;
    face_ind[2][j] = N[0]*(N[1]-1) + j;
    face_mass[face_ind[0][j]] = (*W[0])[j];
    face_mass[face_ind[2][j]] = (*W[0])[j];
>>>>>>> a9d60ec8
    // Set face index 'description':
    SET_LOWORD(face_desc[0][j], FACE);
    SET_HIWORD(face_desc[0][j], 0   );
    SET_LOWORD(face_desc[2][j], FACE);
    SET_HIWORD(face_desc[2][j], 2   );
    if ( j == 0 ) {
      SET_LOWORD(face_desc[0][j], VERTEX);
      SET_HIWORD(face_desc[0][j], 0     );
      SET_LOWORD(face_desc[2][j], VERTEX);
      SET_HIWORD(face_desc[2][j], 3     );
    }
    if ( j == N[0]-1 ) {
      SET_LOWORD(face_desc[0][j], VERTEX);
      SET_HIWORD(face_desc[0][j], 1     );
      SET_LOWORD(face_desc[2][j], VERTEX);
      SET_HIWORD(face_desc[2][j], 2     );
    }
  }


  for ( auto j=0; j<N[1]; j++ ) { // east, west
    face_ind[1][j] = (j+1)*N[0] - 1;
    face_ind[3][j] = j*N[0];
<<<<<<< HEAD
    face_mass[1][j] = (*W[1])[j];
    face_mass[3][j] = (*W[1])[j];
=======
    face_mass[face_ind[1][j]] = (*W[1])[j];
    face_mass[face_ind[3][j]] = (*W[1])[j];
>>>>>>> a9d60ec8
    // Set face index 'description':
    SET_LOWORD(face_desc[1][j], FACE);
    SET_HIWORD(face_desc[1][j], 1   );
    SET_LOWORD(face_desc[3][j], FACE);
    SET_HIWORD(face_desc[3][j], 3   );
    if ( j == 0 ) {
      SET_LOWORD(face_desc[1][j], VERTEX);
      SET_HIWORD(face_desc[1][j], 1     );
      SET_LOWORD(face_desc[3][j], VERTEX);
      SET_HIWORD(face_desc[3][j], 0     );
    }
    if ( j == N[1]-1 ) {
      SET_LOWORD(face_desc[1][j], VERTEX);
      SET_HIWORD(face_desc[1][j], 2     );
      SET_LOWORD(face_desc[3][j], VERTEX);
      SET_HIWORD(face_desc[3][j], 3     );
    }
  }

} // end of method get_indirect2d


//***********************************************************************************
//***********************************************************************************
// METHOD : get_indirect3d
// DESC   : Compute indirection indices for 3d element
// ARGS   : 
//          b        : basis array
//          vert_ind : indices into data block for vertices
//          edge_ind : indices into data block for edges
//          face_ind : indices into data block for faces
//          face_mass: masses at each face_ind
//          face_desc: 'description' of each face node
// RETURNS: none.
//***********************************************************************************
void GElem_base::get_indirect3d(GTVector<GNBasis<GCTYPE,GFTYPE>*> &b, GVVInt &vert_ind,
<<<<<<< HEAD
                             GVVInt &edge_ind, GVVInt &face_ind, GVVFType &face_mass, GVVUInt &face_desc)
{
  GString serr = "GElem_base::get_indirect3d: ";

  GTVector<GINT> N(GDIM);
  GTVector<GFTYPE> *W[GDIM];
  for ( auto j=0; j<GDIM; j++ ) {
=======
                             GVVInt &edge_ind, GVVInt &face_ind, GVFType &face_mass, GVVUInt &face_desc)
{
  GString serr = "GElem_base::get_indirect3d: ";

  GTVector<GINT> N(dim_);
  GTVector<GFTYPE> *W[dim_];
  for ( auto j=0; j<dim_; j++ ) {
>>>>>>> a9d60ec8
     N[j] = b[j]->getOrder() + 1;
     W[j] = b[j]->getWeights();
  }

  // Indirection indices for vertices:
  vert_indices_.resize(nVertices_);
  for ( auto j=0; j<nVertices_; j++ ) vert_ind[j].resize(1);
  vert_ind[0][0] = 0;
  vert_ind[1][0] = N[0] - 1;
  vert_ind[2][0] = N[0]*N[1] - 1;
  vert_ind[3][0] = N[0]*(N[1]-1);
  vert_ind[4][0] = N[0]*N[1]*(N[2]-1);
  vert_ind[5][0] = N[0]*N[1]*(N[2]-1) + N[0]-1;
  vert_ind[6][0] = N[0]*N[1]*N[2] - 1;
  vert_ind[7][0] = N[0]*N[1]*N[2] - N_[1];

  // Indirection indices for edges:
  edge_ind.resize(nEdges_);
  for ( auto j=0; j<8; j+=2 ) edge_ind[j].resize(N[0]);
  for ( auto j=0; j<N[0]; j++ ) { // 'x'-horizontal edges
    edge_ind[0][j] = j;
    edge_ind[2][j] = N[0]*(N[1]-1) + j;
    edge_ind[4][j] = N[0]*N[1]*(N[2]-1) + j;
    edge_ind[6][j] = N[0]*N[1]*N[2] - N[0] + j;
  }

  for ( auto j=1; j<8; j+=2 ) edge_ind[j].resize(N[1]);
  for ( auto j=0; j<N[1]; j++ ) { // 'y-'horizontal edges
    edge_ind[1][j] = (j+1)*N[0] - 1;
    edge_ind[3][j] =     j*N[0];
    edge_ind[5][j] = N[0]*N[1]*(N[2]-1) + (j+1)*N[0] - 1;
    edge_ind[7][j] = N[0]*N[1]*(N[2]-1) + j*N[0];
  }

  for ( auto j=8; j<12; j++ ) edge_ind[j].resize(N[2]);
  for ( auto j=0; j<N[2]; j++ ) { // 'z' vertical edges
    edge_ind[8][j] = j    *N[0]*N[1];
    edge_ind[9][j] = j    *N[0]*N[1] + N[0] - 1;
    edge_ind[10][j] = (j+1)*N[0]*N[1] - 1;
    edge_ind[11][j] = (j+1)*N[0]*N[1] - N[0];
  }

  // Indirection indices for faces ...
  face_ind.resize(nFaces_);
<<<<<<< HEAD
  face_mass.resize(nFaces_);
  face_desc.resize(nFaces_);

  GSIZET i, j, k, m;

  // ... Face 0 (front):
  face_ind [0].resize(N[0]*N[2]);
  face_mass[0].resize(N[0]*N[2]);
=======
  face_desc.resize(nFaces_);
  face_mass.resize(N[0]*N[1]*N[2]);
  face_mass = 0.0;


  GSIZET i, j, k, m;

  // ... Face 0 (front):
  face_ind[0].resize(N[0]*N[2]);
>>>>>>> a9d60ec8
  face_desc[0].resize(N[0]*N[2]);
  for ( k=0, m=0; k<N[2]; k++ ) {
    for ( i=0; i<N[0]; i++, m++ ) {
      face_ind[0][i+k*N[0]] = k*N[0]*N[1] + i;
<<<<<<< HEAD
      face_mass[0][m] = (*W[0])[i] * (*W[2])[k];
=======
      face_mass[face_ind[0][m]] = (*W[0])[i] * (*W[2])[k];
>>>>>>> a9d60ec8
      SET_LOWORD(face_desc[0][m], FACE);
      SET_HIWORD(face_desc[0][m], 0   );
      if ( k==0 ) {
        SET_LOWORD(face_desc[0][m], EDGE);
        SET_HIWORD(face_desc[0][m], 0   );
      }
      if ( k==N[2]-1 ) {
        SET_LOWORD(face_desc[0][m], EDGE);
        SET_HIWORD(face_desc[0][m], 4   );
      }
      if ( i==0 ) {
        SET_LOWORD(face_desc[0][m], EDGE);
        SET_HIWORD(face_desc[0][m], 8   );
      }
      if ( i==N[1]-1 ) {
        SET_LOWORD(face_desc[0][m], EDGE);
        SET_HIWORD(face_desc[0][m], 9   );
      }
      if ( i==0 && k==0 ) {
        SET_LOWORD(face_desc[0][m], VERTEX);
        SET_HIWORD(face_desc[0][m], 0     );
      }
      if ( i==N[0]-1 && k==0 ) {
        SET_LOWORD(face_desc[0][m], VERTEX);
        SET_HIWORD(face_desc[0][m], 1     );
      }
      if ( i==N[0]-1 && k==N[2]-1 ) {
        SET_LOWORD(face_desc[0][m], VERTEX);
        SET_HIWORD(face_desc[0][m], 5     );
      }
      if ( i==0 && k==N[2]-1 ) {
        SET_LOWORD(face_desc[0][m], VERTEX);
        SET_HIWORD(face_desc[0][m], 4     );
      }
    }
  }

  // ... Face 1 (right side):
<<<<<<< HEAD
  face_ind [1].resize(N[1]*N[2]);
  face_mass[1].resize(N[1]*N[2]);
=======
  face_ind[1].resize(N[1]*N[2]);
>>>>>>> a9d60ec8
  face_desc[1].resize(N[1]*N[2]);
  for ( k=0, m=0; k<N[2]; k++ ) {
    for ( j=0; j<N[1]; j++, m++ ) {
      face_ind[1][j+k*N[1]] = k*N[0]*N[1] + (j+1)*N[0] - 1;
<<<<<<< HEAD
      face_mass[1][m] = (*W[1])[j] * (*W[2])[k];
=======
      face_mass[face_ind[1][m]] = (*W[1])[j] * (*W[2])[k];
>>>>>>> a9d60ec8
      SET_LOWORD(face_desc[1][m], FACE);
      SET_HIWORD(face_desc[1][m], 1   );
      if ( k==0 ) {
        SET_LOWORD(face_desc[1][m], EDGE);
        SET_HIWORD(face_desc[1][m], 0   );
      }
      if ( k==N[2]-1 ) {
        SET_LOWORD(face_desc[1][m], EDGE);
        SET_HIWORD(face_desc[1][m], 4   );
      }
      if ( j==0 ) {
        SET_LOWORD(face_desc[1][m], EDGE);
        SET_HIWORD(face_desc[1][m], 8   );
      }
      if ( j==N[1]-1 ) {
        SET_LOWORD(face_desc[1][m], EDGE);
        SET_HIWORD(face_desc[1][m], 9   );
      }
      if ( j==0 && k==0 ) {
        SET_LOWORD(face_desc[1][m], VERTEX);
        SET_HIWORD(face_desc[1][m], 1     );
      }
      if ( j==N[1]-1 && k==0 ) {
        SET_LOWORD(face_desc[1][m], VERTEX);
        SET_HIWORD(face_desc[1][m], 2     );
      }
      if ( j==N[1]-1 && k==N[2]-1 ) {
        SET_LOWORD(face_desc[1][m], VERTEX);
        SET_HIWORD(face_desc[1][m], 6     );
      }
      if ( j==0 && k==N[2]-1 ) {
        SET_LOWORD(face_desc[1][m], VERTEX);
        SET_HIWORD(face_desc[1][m], 5     );
      }
    }
  }

  // ... Face 2 (back):
<<<<<<< HEAD
  face_ind [2].resize(N[0]*N[2]);
  face_mass[2].resize(N[0]*N[2]);
=======
  face_ind[2].resize(N[0]*N[2]);
>>>>>>> a9d60ec8
  face_desc[2].resize(N[0]*N[2]);
  for ( k=0, m=0; k<N[2]; k++ ) {
    for ( i=0; i<N[0]; i++, m++ ) {
      face_ind[2][i+k*N[0]] = (k+1)*N[0]*N[1] + i - N[0];
<<<<<<< HEAD
      face_mass[2][m] = (*W[0])[i] * (*W[2])[k];
=======
      face_mass[face_ind[2][m]] = (*W[0])[i] * (*W[2])[k];
>>>>>>> a9d60ec8
      SET_LOWORD(face_desc[2][m], FACE);
      SET_HIWORD(face_desc[2][m], 2   );
      if ( k==0 ) {
        SET_LOWORD(face_desc[2][m], EDGE);
        SET_HIWORD(face_desc[2][m], 2   );
      }
      if ( k==N[2]-1 ) {
        SET_LOWORD(face_desc[2][m], EDGE);
        SET_HIWORD(face_desc[2][m], 6   );
      }
      if ( i==0 ) {
        SET_LOWORD(face_desc[2][m], EDGE);
        SET_HIWORD(face_desc[2][m], 11  );
      }
      if ( i==N[1]-1 ) {
        SET_LOWORD(face_desc[2][m], EDGE);
        SET_HIWORD(face_desc[2][m], 10  );
      }
      if ( i==0 && k==0 ) {
        SET_LOWORD(face_desc[2][m], VERTEX);
        SET_HIWORD(face_desc[2][m], 3     );
      }
      if ( i==N[1]-1 && k==0 ) {
        SET_LOWORD(face_desc[2][m], VERTEX);
        SET_HIWORD(face_desc[2][m], 2     );
      }
      if ( i==N[1]-1 && k==N[2]-1 ) {
        SET_LOWORD(face_desc[2][m], VERTEX);
        SET_HIWORD(face_desc[2][m], 6     );
      }
      if ( i==0 && k==N[2]-1 ) {
        SET_LOWORD(face_desc[2][m], VERTEX);
        SET_HIWORD(face_desc[2][m], 7     );
      }
    }
  }

  // ... Face 3 (left side):
<<<<<<< HEAD
  face_ind [3].resize(N[1]*N[2]);
  face_mass[3].resize(N[1]*N[2]);
=======
  face_ind[3].resize(N[1]*N[2]);
>>>>>>> a9d60ec8
  face_desc[3].resize(N[1]*N[2]);
  for ( k=0, m=0; k<N[2]; k++ ) {
    for ( j=0; j<N[1]; j++, m++ ) {
      face_ind[3][j+k*N[1]] = k*N[0]*N[1] + j*N[0];
<<<<<<< HEAD
      face_mass[3][m] = (*W[1])[j] * (*W[2])[k];
=======
      face_mass[face_ind[3][m]] = (*W[1])[j] * (*W[2])[k];
>>>>>>> a9d60ec8
      SET_LOWORD(face_desc[3][m], FACE);
      SET_HIWORD(face_desc[3][m], 3   );
      if ( k==0 ) {
        SET_LOWORD(face_desc[3][m], EDGE);
        SET_HIWORD(face_desc[3][m], 0   );
      }
      if ( k==N[2]-1 ) {
        SET_LOWORD(face_desc[3][m], EDGE);
        SET_HIWORD(face_desc[3][m], 4   );
      }
      if ( j==0 ) {
        SET_LOWORD(face_desc[3][m], EDGE);
        SET_HIWORD(face_desc[3][m], 8   );
      }
      if ( j==N[1]-1 ) {
        SET_LOWORD(face_desc[3][m], EDGE);
        SET_HIWORD(face_desc[3][m], 9   );
      }
      if ( j==0 && k==0 ) {
        SET_LOWORD(face_desc[3][m], VERTEX);
        SET_HIWORD(face_desc[3][m], 1     );
      }
      if ( j==N[1]-1 && k==0 ) {
        SET_LOWORD(face_desc[3][m], VERTEX);
        SET_HIWORD(face_desc[3][m], 2     );
      }
      if ( j==N[1]-1 && k==N[2]-1 ) {
        SET_LOWORD(face_desc[3][m], VERTEX);
        SET_HIWORD(face_desc[3][m], 6     );
      }
      if ( j==0 && k==N[2]-1 ) {
        SET_LOWORD(face_desc[3][m], VERTEX);
        SET_HIWORD(face_desc[3][m], 5     );
      }
    }
  }

  // ... Face 4 (bottom):
<<<<<<< HEAD
  face_ind [4].resize(N[0]*N[1]);
  face_mass[4].resize(N[0]*N[1]);
=======
  face_ind[4].resize(N[0]*N[1]);
>>>>>>> a9d60ec8
  face_desc[4].resize(N[0]*N[1]);
  for ( j=0, m=0; j<N[1]; j++ ) {
    for ( i=0; i<N[0]; i++, m++ ) {
      face_ind[4][i+j*N[0]] = i + j*N[0];
<<<<<<< HEAD
      face_mass[4][m] = (*W[0])[i] * (*W[1])[j];
=======
      face_mass[face_ind[4][m]] = (*W[0])[i] * (*W[1])[j];
>>>>>>> a9d60ec8
      SET_LOWORD(face_desc[4][m], FACE);
      SET_HIWORD(face_desc[4][m], 4   );
      if ( j==0 ) {
        SET_LOWORD(face_desc[4][m], EDGE);
        SET_HIWORD(face_desc[4][m], 0   );
      }
      if ( j==N[1]-1 ) {
        SET_LOWORD(face_desc[4][m], EDGE);
        SET_HIWORD(face_desc[4][m], 2   );
      }
      if ( i==0 ) {
        SET_LOWORD(face_desc[4][m], EDGE);
        SET_HIWORD(face_desc[4][m], 3   );
      }
      if ( i==N[0]-1 ) {
        SET_LOWORD(face_desc[4][m], EDGE);
        SET_HIWORD(face_desc[4][m], 1   );
      }
      if ( i==0 && j==0 ) {
        SET_LOWORD(face_desc[4][m], VERTEX);
        SET_HIWORD(face_desc[4][m], 0     );
      }
      if ( i==N[0]-1 && j==0 ) {
        SET_LOWORD(face_desc[4][m], VERTEX);
        SET_HIWORD(face_desc[4][m], 1     );
      }
      if ( i==N[0]-1 && j==N[1]-1 ) {
        SET_LOWORD(face_desc[4][m], VERTEX);
        SET_HIWORD(face_desc[4][m], 2     );
      }
      if ( i==0 && j==N[1]-1 ) {
        SET_LOWORD(face_desc[4][m], VERTEX);
        SET_HIWORD(face_desc[4][m], 3     );
      }
    }
  }

  // ... Face 5 (top):
<<<<<<< HEAD
  face_ind [5].resize(N[0]*N[1]);
  face_mass[5].resize(N[0]*N[1]);
  face_desc[5].resize(N[0]*N[1]);
  for ( j=0, m=0; j<N[1]; j++ ) {
    for ( i=0; i<N[0]; i++, m++ ) {
      face_ind[5][i+j*N[0]] = N[0]*N[1]*(N[2]-1) + i + j*N[0];
      face_mass[4][m] = (*W[0])[i] * (*W[1])[j];
=======
  face_ind[5].resize(N[0]*N[1]);
  face_desc[5].resize(N[0]*N[1]);
  for ( j=0, m=0; j<N[1]; j++ ) {
    for ( i=0; i<N[0]; i++, m++ ) {
      face_ind[5][i+j*N[0]] = N[0]*N[1]*(N[2]-1) + i + j*N[1];
      face_mass[face_ind[5][m]] = (*W[0])[i] * (*W[1])[j];
>>>>>>> a9d60ec8
      SET_LOWORD(face_desc[5][m], FACE);
      SET_HIWORD(face_desc[5][m], 5   );
      if ( j==0 ) {
        SET_LOWORD(face_desc[5][m], EDGE);
        SET_HIWORD(face_desc[5][m], 4   );
      }
      if ( j==N[1]-1 ) {
        SET_LOWORD(face_desc[5][m], EDGE);
        SET_HIWORD(face_desc[5][m], 6   );
      }
      if ( i==0 ) {
        SET_LOWORD(face_desc[5][m], EDGE);
        SET_HIWORD(face_desc[5][m], 7   );
      }
      if ( i==N[0]-1 ) {
        SET_LOWORD(face_desc[5][m], EDGE);
        SET_HIWORD(face_desc[5][m], 5   );
      }
      if ( i==0 && j==0 ) {
        SET_LOWORD(face_desc[5][m], VERTEX);
        SET_HIWORD(face_desc[5][m], 4     );
      }
      if ( i==N[0]-1 && j==0 ) {
        SET_LOWORD(face_desc[5][m], VERTEX);
        SET_HIWORD(face_desc[5][m], 5     );
      }
      if ( i==N[0]-1 && j==N[1]-1 ) {
        SET_LOWORD(face_desc[5][m], VERTEX);
        SET_HIWORD(face_desc[5][m], 6     );
      }
      if ( i==0 && j==N[1]-1 ) {
        SET_LOWORD(face_desc[5][m], VERTEX);
        SET_HIWORD(face_desc[5][m], 7     );
      }
    }
  }
  
} // end of method get_indirect3d


//***********************************************************************************
//***********************************************************************************
// METHOD : interp(1)
// DESC   : Do interpolation of specified field that is assumed to reside on
//          this element, to specified reference node locations. Is usually
//          slower.
// ARGS   : 
//          ufrom: basis array to interp to/evauate at. If this is
//                 a 'global' array then the indices gibeg_ and giend_
//                 govern the starting/ending locations for the portion
//                 'owned' by this element, and must be set prior to call. 
//                 The elements of this array (or portion of if) must reside 
//                 on the gbasis_ nodepoints
//          xito : array of same pointers to reference nodes at which to 
//                 interpolate field ufrom
//          uto  : to-vector field at new xito points, in tensor product ordering
// RETURNS: none.
//***********************************************************************************
void GElem_base::interp(GTVector<GFTYPE> &ufrom, GTVector<GTVector<GFTYPE>*> &xito, GTVector<GFTYPE> &uto)
{
  GString serr = "GElem_base::interp(1): ";

  GTVector<GINT> N(dim_);
  GSIZET i, j, k, n, nnodes;

  for ( j=0,nnodes=1; j<xito.size(); j++ ) nnodes *= xito[j]->size();
  for ( j=0         ; j<xito.size(); j++ ) N[j] = gbasis_[j]->getOrder()+1;

  assert(ufrom.size() < Ntot_ && uto.size() < nnodes && "Inadequate array size(s)");
  gshapefcn_->set_basis(gbasis_);

  Ni_.resize(nnodes);  // shape function resize 
  GTVector<GINT>   I(dim_);   // tensor produc index

  // NOTE: In general it would be best to compute interpolation
  // using tensor product computations. But this requires tmp arrays
  // that must be passed in depending on whether we are in 1d, 2d or 3d.
  // To reduce the amount of temp data passed, and to prevent additional
  // reallocations, we use the shape function method, and simply sum
  // (_vector_, as opposted to _matrix_) contributions.

  // uto  computed from:
  //    uto_J = Sum_I ufrom^I N_I(xi_J)
  // where N_I(xi_J) is the I-th tensor product shape function 
  // evaluated at xi_J
  if ( dim_ == 1 ) {
    uto = 0.0;
    for ( i=0, n=0; i<N[0]; i++ ) {
        I[0] = i; 
        gshapefcn_->Ni(I, xito, Ni_); // I-th shape fcn
        uto += Ni_*ufrom[n]; // multiply by old field
    } // i-loop
  }
  else if ( dim_ == 2 ) {
    uto = 0.0;
    for ( j=0, n=0; j<N[1]; j++ ) {
      for ( i=0; i<N[0]; i++, n++ ) {
        I[0] = i; I[1] = j;
        gshapefcn_->Ni(I, xito, Ni_); // I-th shape fcn
        uto += Ni_*ufrom[n]; // multiply by old field
      } // i-loop
    } // j-loop
  }
  else if ( dim_ == 3 ) {
    uto = 0.0;
    for ( k=0, n=0; k<N[2]; k++ ) {
      for ( j=0; j<N[1]; j++ ) {
        for ( i=0; i<N[0]; i++, n++ ) {
          I[0] = i; I[1] = j; I[2] = k;
          gshapefcn_->Ni(I, xito, Ni_); // I-th shape fcn
          uto += Ni_*ufrom[n]; // multiply by old field
        } // i-loop
      } // j-loop
    } // k-loop
  }

  
} // end of method interp(1)


//***********************************************************************************
//***********************************************************************************
// METHOD : interp (2)
// DESC   : Do interpolation of specified field that is assumed to reside on
//          this element, to specified reference node locations. Should usually
//          be faster.
// ARGS   : 
//          ufrom: basis array to interp to/evauate at. If this is
//                 a 'global' array then the indices gibeg_ and giend_
//                 govern the starting/ending locations for the portion
//                 'owned' by this element, and must be set prior to call. 
//                 The elements of this array (or portion of if) must reside 
//                 on the gbasis_ nodepoints
//          xito : array of same pointers to reference nodes at which to 
//                 interpolate field ufrom. If this is a 'global' array, then the
//                 indices gibeg_ and giend_ govern the starting/ending locations
//                 and must be set prior to the call, as for ufrom.
//          uto  : to-vector field at new xito points, in tensor product ordering
//                 If this is a 'global' array, then the indices gibeg_ and giend_ 
//                 govern the starting/ending locations and must be set prior to the call, 
//                 as for ufrom.
//          matv : vector of matrices element of length dim_. This is temp space, and
//                 the elements will be allocated only when needed
//          matu : vector of matrices element of length dim_. This is temp space, and
//                 the elements will be allocated only when needed
//          tmp  : temp vector; will be allocated when needed
//          
// RETURNS: none.
//***********************************************************************************
void GElem_base::interp(GTVector<GFTYPE> &ufrom, GTVector<GTVector<GFTYPE>*> &xito, GTVector<GFTYPE> &uto,
GTVector<GTMatrix<GFTYPE>> &matv, GTVector<GTMatrix<GFTYPE>> &matu, GTVector<GFTYPE> &tmp)
{
  GString serr = "GElem_base::interp(2): ";

  GTVector<GINT>   N(dim_);   // dimensions
  GTVector<GINT>   I(dim_);   // tensor produc index
  GSIZET j, nnodes;

  for ( j=0,nnodes=1; j<xito.size(); j++ ) nnodes *= xito[j]->size();
  for ( j=0         ; j<xito.size(); j++ ) N[j] = gbasis_[j]->getOrder()+1;

  assert(ufrom.size() < Ntot_ && uto.size() < nnodes && "Inadequate array size(s)");
  assert(matv.size() < dim_ && "Inadequate number of tmp matrices");

  if ( dim_ == 1 )  {
    matv[0].resize(xito[0]->size(),gbasis_[0]->getOrder()+1);
    gbasis_[0]->evalBasis(*xito[0], matv[0]);
    uto = matv[0]*ufrom;
  }
  else if ( dim_ == 2 ) {
    for ( j=0; j<dim_; j++ ) {
      matv[j].resizem(xito[j]->size(),gbasis_[j]->getOrder()+1);
      gbasis_[j]->evalBasis(*xito[j], matv[j]);
    }
    matu[0].resizem(matv[1].size(2),matv[1].size(1));
    matv[1].transpose(matu[0]);
    GMTK::D2_X_D1<GFTYPE>(matv[0], matu[0], ufrom, tmp, uto);
  } 
  else if ( dim_ == 3 ) {
    for ( j=0; j<dim_; j++ ) {
      matv[j].resizem(xito[j]->size(),gbasis_[j]->getOrder()+1);
      gbasis_[j]->evalBasis(*xito[j], matv[j]);
    }
    matu[0].resizem(matv[1].size(2),matv[1].size(1));
    matu[1].resizem(matv[2].size(2),matv[2].size(1));
    matv[1].transpose(matu[0]); matv[2].transpose(matu[1]);
    GMTK::D3_X_D2_X_D1<GFTYPE>(matv[0], matu[0], matu[1], ufrom, tmp, uto);
  }
  
} // end of method interp(2)


#if 0
//***********************************************************************************
//***********************************************************************************
// METHOD : set_bdyNormal2d
// DESC   : Compute bdyNormal_ components for 2d element. This 'bdy' can
//          refer to element faces, or global bdy nodes, if any.
// ARGS   : 
//          rij      : matrix of quantities dx_j/dxi_i
//          iind     : indirection indices of bdyNormal into volume
//          bdyNormal: x, y, z components of global bdy normals at each
//                     of iind bdy nodes 
//          
// RETURNS: none.
//***********************************************************************************
void GElem_base::set_bdyNormal2d(GTMatrix<GTVector<GFTYPE>> &rij, GTVector<GINT> &iind,
                                 GTVector<GTVector<GFTYPE>> &bdyNormal)
{
  GString serr = "GElem_base::set_bdyNormal2d: ";
  assert(bdyNormal[0].size() == iind.size() 
      && "Number of normal vectors must equal number of bdy indices"); 

  // Compute edge-normal vectors at each node edge node point.
  // We compute these as
  //   Normal = d_x_/dxi  X hat(k) = [-dy/dxi ,dx/dxi], sides 0, 2
  //   Normal = d_x_/deta X hat(k) = [-dy/deta,dx/deta] sides 1, 3
  // when not embedded, and
  //   Normal = d_x_/dxi  X _x_, sides 0, 2
  //   Normal = d_x_/deta X _x_, sides 1, 3
  // if embedded (and normalize; _x_ is vector Cartesian coord)

  GSIZET nxy = elemtype_ == GE_2DEMBEDDED ? dim_+1 : dim_;
  GSIZET n;

  GFTYPE xn;            // vector magnitude
  if ( elemtype_ == GE_2DEMBEDDED && bdyNormal[0].size() > 0 ) { // embedded surfaces

    // These are computed in the order of bdy_indices:
    GMTK::cross_prod<GFTYPE>(rij   (0,0) , rij   (1,0) , rij      (2,0),
                             xNodes_ [0] , xNodes_ [1] , xNodes_    [2], 
                             iind.data() , iind.size() , 
                             bdyNormal[0], bdyNormal[1], bdyNormal[2]);

    // Normalize:
    for ( auto j=0; j<bdyNormal.size(); j++ ) { 
      xn = sqrt( pow(bdyNormal[0][j],2) + pow(bdyNormal[1][j],2) );     
      for ( auto i=0; i<bdyNormal.size(); i++ ) bdyNormal[i][j] *= 1.0/xn;
    }
  }
  else if ( (elemtype_ == GE_DEFORMED 
         ||  elemtype_ == GE_REGULAR)
         &&  bdyNormal[0].size() > 0 ) { // non-embedded deformed surfaces

    // These are computed in the order of bdy_indices:
    GMTK::cross_prod_k<GFTYPE>(rij    (0,0), rij       (1,0), 
                               iind.data() , iind.size(),  1,
                               bdyNormal[0], bdyNormal[1]  ); 


    // Normalize:
    for ( auto j=0; j<bdyNormal.size(); j++ ) { 
      xn = sqrt( pow(bdyNormal[0][j],2) + pow(bdyNormal[1][j],2) );     
      for ( auto i=0; i<bdyNormal.size(); i++ ) bdyNormal[i][j] *= 1.0/xn;
    }
    
  }
  
} // end of method set_bdyNormal2d


//***********************************************************************************
//***********************************************************************************
// METHOD : set_bdyNormal3d
// DESC   : Compute bdyNormal_ components for 3d element. This 'bdy' can
//          refer to element faces, or global bdy nodes, if any.
// ARGS   : 
//          rij  : matrix of quantities dx_j/dxi_i
//          iind : indirection indices of bdyNormal into volume
//          
// RETURNS: none.
//***********************************************************************************
void GElem_base::set_bdyNormal3d(GTMatrix<GTVector<GFTYPE>> &rij, GTVector<GINT> &iind, 
                                 GTVector<GTVector<GFTYPE>> &bdyNormal)
{
  GString serr = "GElem_base::set_bdyNormal3d: ";
  assert(bdyNormal[0].size() == iind.size() 
      && "Number of normal vectors must equal number of bdy indices"); 

  GSIZET k;

  GFTYPE xn;     // vector magnitude
  if ( elemtype_ == GE_DEFORMED  ) {
    assert(FALSE && "Not working for 3D GE_DEFORMED elems yet!");
  }

  // Assume that the indirection indices, iind, are just concatenated
  // forms of bdy_indices_, and face_indices_: 
  if ( elemtype_ == GE_REGULAR && bdyNormal[0].size() > 0 ) { // regular surfaces
    // For each bdy node, take cross prod of d_x_/dxi_1 X d_x_/dxi_2
    // where xi1, and xi2 are the reference coords of the face:
     
    GMTK::cross_prod<GFTYPE>(rij     (0,0), rij     (1,0), rij(2,0),
                             rij     (0,2), rij     (1,2), rij(2,2),
                             iind  .data(), iind.size()  , 
                             bdyNormal[0] , bdyNormal[1] , bdyNormal[2] );
    

    // Normalize:
    for ( auto j=0; j<bdyNormal.size(); j++ ) { 
      xn = sqrt( pow(bdyNormal[0][j],2) + pow(bdyNormal[1][j],2) 
               + pow(bdyNormal[2][j],2) );     
      for ( auto i=0; i<bdyNormal.size(); i++ ) bdyNormal[i][j] *= 1.0/xn;
    }
  }
  
} // end of method set_bdyNormal3d
#endif


//***********************************************************************************
//***********************************************************************************
// METHOD : init
// DESC   : Initialize element. set_basis, set_elemtype should already have 
//          been called if necessary prior to entry
// ARGS   : 
//          xNodes: Cartesian coordinates for all node points (each
//                  node point is in tensor product form).
// RETURNS: none.
//***********************************************************************************
void GElem_base::init(GVVFType &xNodes)
{
  GString serr = "GElem_base::init: ";

  assert( bbasis_ && "Basis or element type not set");
  
  // Set xNodes_ data member. Note that the input array sizes may be
  // larger than for xNodes_:
  for ( auto j=0; j<xNodes.size(); j++ ) {
    for ( auto i=0; i<xNodes_[j].size(); i++ ) xNodes_[j][i] = xNodes[j][i];
  }
  
  build_elem();
  bInitialized_ = TRUE;
  
} // end of method init


//***********************************************************************************
//***********************************************************************************
// METHOD : set_nodes
// DESC   : Set nodes, if they're modified after init, due, say to terrain
//          mods
// ARGS   : 
//          xNodes: Cartesian coordinates for all node points (each
//                  node point is in tensor product form).
// RETURNS: none.
//***********************************************************************************
void GElem_base::set_nodes(GVVFType &xNodes)
{
  GString serr = "GElem_base::set_nodes: ";

  assert( bbasis_ && "Basis or element type not set");

  // Set xNodes_ data member. Note that the input array sizes may be
  // larger than for xNodes_:
  for ( auto j=0; j<xNodes.size(); j++ ) {
    for ( auto i=0; i<xNodes_[j].size(); i++ ) xNodes_[j][i] = xNodes[j][i];
  }
  
} // end of method set_nodes


//**********************************************************************************
//**********************************************************************************
// METHOD : Assignment method
// DESC   : 
// ARGS   : GLLBasis &
// RETURNS: none
//**********************************************************************************
void GElem_base::operator=(const GElem_base &e)
{
  if ( &e == this ) return;
 
 // copy data:
  Ntot_         = e.Ntot_;
  N_            = e.N_;
  igbeg_        = e.igbeg_;
  igend_        = e.igend_;
  ifbeg_        = e.ifbeg_;
  ifend_        = e.ifend_;
  ibbeg_        = e.ibbeg_;
  ibend_        = e.ibend_;
  bInitialized_ = e.bInitialized_;
  elemtype_     = e.elemtype_;
  elemid_       = e.elemid_;
  rootid_       = e.rootid_;
  nVertices_    = e.nVertices_;
  nEdges_       = e.nEdges_;
  nFaces_       = e.nFaces_;
  gbasis_       = e.gbasis_;
  xNodes_       = e.xNodes_;
  xiNodes_      = e.xiNodes_;
  xVertices_    = e.xVertices_;
  volume_       = e.volume_;
  gshapefcn_    = e.gshapefcn_;
  edgeCentroid_ = e.edgeCentroid_;
  faceCentroid_ = e.faceCentroid_;
  elemCentroid_ = e.elemCentroid_;
#if 0
  dXidX_        = e.dXidX_;
  Jac_          = e.Jac_;
  faceJac_      = e.faceJac_;
  bdyNormal_   = e.bdyNormal_;
#endif
  vert_indices_ = e.vert_indices_;
  edge_indices_ = e.edge_indices_;
  face_indices_ = e.face_indices_;
  bdy_indices_  = e.bdy_indices_;
  bdy_nodetype_ = e.bdy_nodetype_;

} // end, method operator=
<|MERGE_RESOLUTION|>--- conflicted
+++ resolved
@@ -346,19 +346,11 @@
   ivface_.resize(0);
 
   // Allocate coordinate array and vertex coordinates:
-<<<<<<< HEAD
-  xNodes_.resize(GDIM);
-  for ( auto j=0; j<GDIM; j++ ) xNodes_[j].resize(Ntot_);
-
-  xiNodes_.resize(GDIM);
-  for ( auto i=0; i<GDIM; i++ )  xiNodes_[i] = gbasis_[i]->getXiNodes();;
-=======
   xNodes_.resize(dim_);
   for ( auto j=0; j<dim_; j++ ) xNodes_[j].resize(Ntot_);
 
   xiNodes_.resize(dim_);
   for ( auto i=0; i<dim_; i++ )  xiNodes_[i] = gbasis_[i]->getXiNodes();;
->>>>>>> a9d60ec8
 
   xVertices_.resize(nVertices_);
   
@@ -370,15 +362,9 @@
   // Metric matrix is symmetric, so we
   // use pointers so that repeated elements
   // aren't duplicated:
-<<<<<<< HEAD
-  dXidX_ .resize(GDIM,GDIM);
-  for ( auto j=0; j<GDIM; j++ ) {
-    for ( auto i=0; i<GDIM; i++ ) {
-=======
   dXidX_ .resize(dim_,dim_);
   for ( auto j=0; j<dim_; j++ ) {
     for ( auto i=0; i<dim_; i++ ) {
->>>>>>> a9d60ec8
       dXidX_ (i,j).resize(Ntot_);
     }
   }
@@ -457,24 +443,14 @@
   xNodes_.resize(nxy);
   for ( auto j=0; j<nxy; j++ ) xNodes_[j].resize(Ntot_);
 
-<<<<<<< HEAD
-  xiNodes_.resize(GDIM);
-  for ( auto i=0; i<GDIM; i++ )  xiNodes_[i] = gbasis_[i]->getXiNodes();;
-=======
   xiNodes_.resize(dim_);
   for ( auto i=0; i<dim_; i++ )  xiNodes_[i] = gbasis_[i]->getXiNodes();;
->>>>>>> a9d60ec8
 
 #if 0
   xiNodes_.resize(Ntot_);
   GSIZET n;
-<<<<<<< HEAD
-  GTVector<GFTYPE> *xinodes1d[GDIM];
-  for ( auto i=0; i<GDIM; i++ )  xinodes1d = gbasis_[i];
-=======
   GTVector<GFTYPE> *xinodes1d[dim_];
   for ( auto i=0; i<dim_; i++ )  xinodes1d = gbasis_[i];
->>>>>>> a9d60ec8
   for ( auto j=0, n=0; j<N_[0]; j++ ) {
     for ( auto i=0; i<N_[0]; i++, n++ ) {
       xiNodes_[n] = (*xinodes1d[0])[i] * (*xinodes1d[1])[j];
@@ -604,30 +580,17 @@
 
 
   // Allocate coordinate array and vertex coordinates:
-<<<<<<< HEAD
-  xNodes_.resize(GDIM);
-  for ( auto j=0; j<GDIM; j++ ) xNodes_[j].resize(Ntot_);
-
-  xiNodes_.resize(GDIM);
-  for ( auto i=0; i<GDIM; i++ )  xiNodes_[i] = gbasis_[i]->getXiNodes();;
-=======
   xNodes_.resize(dim_);
   for ( auto j=0; j<dim_; j++ ) xNodes_[j].resize(Ntot_);
 
   xiNodes_.resize(dim_);
   for ( auto i=0; i<dim_; i++ )  xiNodes_[i] = gbasis_[i]->getXiNodes();;
->>>>>>> a9d60ec8
 
 #if 0
   xiNodes_.resize(Ntot_);
   GSIZET n;
-<<<<<<< HEAD
-  GTVector<GFTYPE> *xinodes1d[GDIM];
-  for ( auto i=0; i<GDIM; i++ )  xinodes1d = gbasis_[i];
-=======
   GTVector<GFTYPE> *xinodes1d[dim_];
   for ( auto i=0; i<dim_; i++ )  xinodes1d = gbasis_[i];
->>>>>>> a9d60ec8
    for ( auto k=0, n=0; n<N_[2]; k++ ) {
     for ( auto j=0; j<N_[0]; j++ ) {
       for ( auto i=0; i<N_[0]; i++, n++ ) {
@@ -646,15 +609,9 @@
   // Metric matrix is symmetric, so we
   // use pointers so that repeated elements
   // aren't duplicated:
-<<<<<<< HEAD
-  dXidX_ .resize(GDIM,GDIM);
-  for ( auto j=0; j<GDIM; j++ ) {
-    for ( auto i=0; i<GDIM; i++ ) {
-=======
   dXidX_ .resize(dim_,dim_);
   for ( auto j=0; j<dim_; j++ ) {
     for ( auto i=0; i<dim_; i++ ) {
->>>>>>> a9d60ec8
       dXidX_ (i,j).resize(Ntot_);
     }
   }
@@ -1407,20 +1364,6 @@
 // RETURNS: none.
 //***********************************************************************************
 void GElem_base::get_indirect(GTVector<GNBasis<GCTYPE,GFTYPE>*> &b, GVVInt &vert_ind,
-<<<<<<< HEAD
-                             GVVInt &edge_ind, GVVInt &face_ind, GVVFType &face_mass, GVVUInt &face_desc)
-{
-  GString serr = "GElem_base::get_indirect: ";
-
-  #if defined(_G_IS1D)
-    get_indirect1d(b, vert_ind, edge_ind, face_ind, face_mass, face_desc);
-  #elif defined(_G_IS2D)
-    get_indirect2d(b, vert_ind, edge_ind, face_ind, face_mass, face_desc);
-  #elif defined(_G_IS3D)
-    get_indirect3d(b, vert_ind, edge_ind, face_ind, face_mass, face_desc);
-  #endif
-  
-=======
                              GVVInt &edge_ind, GVVInt &face_ind, GVFType &face_mass, GVVUInt &face_desc)
 {
   GString serr = "GElem_base::get_indirect: ";
@@ -1438,7 +1381,6 @@
     default:
       assert(FALSE);
     }
->>>>>>> a9d60ec8
 } // end of method get_indirect
 
 
@@ -1456,15 +1398,6 @@
 // RETURNS: none.
 //***********************************************************************************
 void GElem_base::get_indirect1d(GTVector<GNBasis<GCTYPE,GFTYPE>*> &b, GVVInt &vert_ind,
-<<<<<<< HEAD
-                             GVVInt &edge_ind, GVVInt &face_ind, GVVFType &face_mass, GVVUInt &face_desc)
-{
-  GString serr = "GElem_base::get_indirect1d: ";
-
-  GTVector<GINT> N(GDIM);
-  GTVector<GFTYPE> *W[GDIM];
-  for ( auto j=0; j<GDIM; j++ ) {
-=======
                              GVVInt &edge_ind, GVVInt &face_ind, GVFType &face_mass, GVVUInt &face_desc)
 {
   GString serr = "GElem_base::get_indirect1d: ";
@@ -1472,7 +1405,6 @@
   GTVector<GINT> N(dim_);
   GTVector<GFTYPE> *W[dim_];
   for ( auto j=0; j<dim_; j++ ) {
->>>>>>> a9d60ec8
      N[j] = b[j]->getOrder() + 1;
      W[j] = b[j]->getWeights();
   }
@@ -1492,17 +1424,6 @@
 
   // Indirection indices for faces (same as for edges):
   face_ind.resize(nFaces_);
-<<<<<<< HEAD
-  face_mass.resize(nFaces_);
-  for ( auto j=0; j<nFaces_; j++ ) {
-     face_ind[j].resize(1);
-     face_mass[j].resize(1);
-  }
-  face_ind[0][0] = 0;
-  face_ind[1][0] = N[0] - 1;
-  face_mass[0][0] = (*W[0])[0];
-  face_mass[0][1] = (*W[0])[N[0]-1];
-=======
   for ( auto j=0; j<nFaces_; j++ ) {
      face_ind[j].resize(1);
   }
@@ -1513,7 +1434,6 @@
   face_mass         = 0.0;
   face_mass     [0] = (*W[0])[0];
   face_mass[N[0]-1] = (*W[0])[N[0]-1];
->>>>>>> a9d60ec8
 
   // Set face index 'description':
   SET_LOWORD(face_desc[0][0], VERTEX);
@@ -1538,24 +1458,14 @@
 // RETURNS: none.
 //***********************************************************************************
 void GElem_base::get_indirect2d(GTVector<GNBasis<GCTYPE,GFTYPE>*> &b, GVVInt &vert_ind,
-<<<<<<< HEAD
-                             GVVInt &edge_ind, GVVInt &face_ind, GVVFType &face_mass, GVVUInt &face_desc)
-=======
                              GVVInt &edge_ind, GVVInt &face_ind, GVFType &face_mass, GVVUInt &face_desc)
->>>>>>> a9d60ec8
 {
   GString serr = "GElem_base::get_indirect2d: ";
 
   GINT           j;
-<<<<<<< HEAD
-  GTVector<GINT> N(GDIM);
-  GTVector<GFTYPE> *W[GDIM];
-  for ( auto j=0; j<GDIM; j++ ) {
-=======
   GTVector<GINT> N(dim_);
   GTVector<GFTYPE> *W[dim_];
   for ( auto j=0; j<dim_; j++ ) {
->>>>>>> a9d60ec8
      N[j] = b[j]->getOrder() + 1;
      W[j] = b[j]->getWeights();
   }
@@ -1583,21 +1493,6 @@
 
   // Indirection indices for faces (same as for edges):
   face_ind.resize(nFaces_);
-<<<<<<< HEAD
-  face_mass.resize(nFaces_);
-  face_desc.resize(nFaces_);
-  for ( auto j=0; j<nFaces_; j++ ) { 
-    face_ind[j].resize(j%2==0?N[0]-2:N[1]);
-    face_mass[j].resize(j%2==0?N[0]-2:N[1]);
-    face_desc[j].resize(j%2==0?N[0]-2:N[1]);
-  }
-  for ( auto k=1; k<N[0]-1; k++ ) { // south, north
-    j = k-1;
-    face_ind[0][j] = k;
-    face_ind[2][j] = N[0]*(N[1]-1) + k;
-    face_mass[0][j] = (*W[0])[k];
-    face_mass[2][j] = (*W[0])[k];
-=======
   face_mass.resize(N[0]*N[1]);
   face_mass = 0.0;
   face_desc.resize(nFaces_);
@@ -1610,7 +1505,6 @@
     face_ind[2][j] = N[0]*(N[1]-1) + j;
     face_mass[face_ind[0][j]] = (*W[0])[j];
     face_mass[face_ind[2][j]] = (*W[0])[j];
->>>>>>> a9d60ec8
     // Set face index 'description':
     SET_LOWORD(face_desc[0][j], FACE);
     SET_HIWORD(face_desc[0][j], 0   );
@@ -1634,13 +1528,8 @@
   for ( auto j=0; j<N[1]; j++ ) { // east, west
     face_ind[1][j] = (j+1)*N[0] - 1;
     face_ind[3][j] = j*N[0];
-<<<<<<< HEAD
-    face_mass[1][j] = (*W[1])[j];
-    face_mass[3][j] = (*W[1])[j];
-=======
     face_mass[face_ind[1][j]] = (*W[1])[j];
     face_mass[face_ind[3][j]] = (*W[1])[j];
->>>>>>> a9d60ec8
     // Set face index 'description':
     SET_LOWORD(face_desc[1][j], FACE);
     SET_HIWORD(face_desc[1][j], 1   );
@@ -1677,15 +1566,6 @@
 // RETURNS: none.
 //***********************************************************************************
 void GElem_base::get_indirect3d(GTVector<GNBasis<GCTYPE,GFTYPE>*> &b, GVVInt &vert_ind,
-<<<<<<< HEAD
-                             GVVInt &edge_ind, GVVInt &face_ind, GVVFType &face_mass, GVVUInt &face_desc)
-{
-  GString serr = "GElem_base::get_indirect3d: ";
-
-  GTVector<GINT> N(GDIM);
-  GTVector<GFTYPE> *W[GDIM];
-  for ( auto j=0; j<GDIM; j++ ) {
-=======
                              GVVInt &edge_ind, GVVInt &face_ind, GVFType &face_mass, GVVUInt &face_desc)
 {
   GString serr = "GElem_base::get_indirect3d: ";
@@ -1693,7 +1573,6 @@
   GTVector<GINT> N(dim_);
   GTVector<GFTYPE> *W[dim_];
   for ( auto j=0; j<dim_; j++ ) {
->>>>>>> a9d60ec8
      N[j] = b[j]->getOrder() + 1;
      W[j] = b[j]->getWeights();
   }
@@ -1738,16 +1617,6 @@
 
   // Indirection indices for faces ...
   face_ind.resize(nFaces_);
-<<<<<<< HEAD
-  face_mass.resize(nFaces_);
-  face_desc.resize(nFaces_);
-
-  GSIZET i, j, k, m;
-
-  // ... Face 0 (front):
-  face_ind [0].resize(N[0]*N[2]);
-  face_mass[0].resize(N[0]*N[2]);
-=======
   face_desc.resize(nFaces_);
   face_mass.resize(N[0]*N[1]*N[2]);
   face_mass = 0.0;
@@ -1757,16 +1626,11 @@
 
   // ... Face 0 (front):
   face_ind[0].resize(N[0]*N[2]);
->>>>>>> a9d60ec8
   face_desc[0].resize(N[0]*N[2]);
   for ( k=0, m=0; k<N[2]; k++ ) {
     for ( i=0; i<N[0]; i++, m++ ) {
       face_ind[0][i+k*N[0]] = k*N[0]*N[1] + i;
-<<<<<<< HEAD
-      face_mass[0][m] = (*W[0])[i] * (*W[2])[k];
-=======
       face_mass[face_ind[0][m]] = (*W[0])[i] * (*W[2])[k];
->>>>>>> a9d60ec8
       SET_LOWORD(face_desc[0][m], FACE);
       SET_HIWORD(face_desc[0][m], 0   );
       if ( k==0 ) {
@@ -1805,21 +1669,12 @@
   }
 
   // ... Face 1 (right side):
-<<<<<<< HEAD
-  face_ind [1].resize(N[1]*N[2]);
-  face_mass[1].resize(N[1]*N[2]);
-=======
   face_ind[1].resize(N[1]*N[2]);
->>>>>>> a9d60ec8
   face_desc[1].resize(N[1]*N[2]);
   for ( k=0, m=0; k<N[2]; k++ ) {
     for ( j=0; j<N[1]; j++, m++ ) {
       face_ind[1][j+k*N[1]] = k*N[0]*N[1] + (j+1)*N[0] - 1;
-<<<<<<< HEAD
-      face_mass[1][m] = (*W[1])[j] * (*W[2])[k];
-=======
       face_mass[face_ind[1][m]] = (*W[1])[j] * (*W[2])[k];
->>>>>>> a9d60ec8
       SET_LOWORD(face_desc[1][m], FACE);
       SET_HIWORD(face_desc[1][m], 1   );
       if ( k==0 ) {
@@ -1858,21 +1713,12 @@
   }
 
   // ... Face 2 (back):
-<<<<<<< HEAD
-  face_ind [2].resize(N[0]*N[2]);
-  face_mass[2].resize(N[0]*N[2]);
-=======
   face_ind[2].resize(N[0]*N[2]);
->>>>>>> a9d60ec8
   face_desc[2].resize(N[0]*N[2]);
   for ( k=0, m=0; k<N[2]; k++ ) {
     for ( i=0; i<N[0]; i++, m++ ) {
       face_ind[2][i+k*N[0]] = (k+1)*N[0]*N[1] + i - N[0];
-<<<<<<< HEAD
-      face_mass[2][m] = (*W[0])[i] * (*W[2])[k];
-=======
       face_mass[face_ind[2][m]] = (*W[0])[i] * (*W[2])[k];
->>>>>>> a9d60ec8
       SET_LOWORD(face_desc[2][m], FACE);
       SET_HIWORD(face_desc[2][m], 2   );
       if ( k==0 ) {
@@ -1911,21 +1757,12 @@
   }
 
   // ... Face 3 (left side):
-<<<<<<< HEAD
-  face_ind [3].resize(N[1]*N[2]);
-  face_mass[3].resize(N[1]*N[2]);
-=======
   face_ind[3].resize(N[1]*N[2]);
->>>>>>> a9d60ec8
   face_desc[3].resize(N[1]*N[2]);
   for ( k=0, m=0; k<N[2]; k++ ) {
     for ( j=0; j<N[1]; j++, m++ ) {
       face_ind[3][j+k*N[1]] = k*N[0]*N[1] + j*N[0];
-<<<<<<< HEAD
-      face_mass[3][m] = (*W[1])[j] * (*W[2])[k];
-=======
       face_mass[face_ind[3][m]] = (*W[1])[j] * (*W[2])[k];
->>>>>>> a9d60ec8
       SET_LOWORD(face_desc[3][m], FACE);
       SET_HIWORD(face_desc[3][m], 3   );
       if ( k==0 ) {
@@ -1964,21 +1801,12 @@
   }
 
   // ... Face 4 (bottom):
-<<<<<<< HEAD
-  face_ind [4].resize(N[0]*N[1]);
-  face_mass[4].resize(N[0]*N[1]);
-=======
   face_ind[4].resize(N[0]*N[1]);
->>>>>>> a9d60ec8
   face_desc[4].resize(N[0]*N[1]);
   for ( j=0, m=0; j<N[1]; j++ ) {
     for ( i=0; i<N[0]; i++, m++ ) {
       face_ind[4][i+j*N[0]] = i + j*N[0];
-<<<<<<< HEAD
-      face_mass[4][m] = (*W[0])[i] * (*W[1])[j];
-=======
       face_mass[face_ind[4][m]] = (*W[0])[i] * (*W[1])[j];
->>>>>>> a9d60ec8
       SET_LOWORD(face_desc[4][m], FACE);
       SET_HIWORD(face_desc[4][m], 4   );
       if ( j==0 ) {
@@ -2017,22 +1845,12 @@
   }
 
   // ... Face 5 (top):
-<<<<<<< HEAD
-  face_ind [5].resize(N[0]*N[1]);
-  face_mass[5].resize(N[0]*N[1]);
-  face_desc[5].resize(N[0]*N[1]);
-  for ( j=0, m=0; j<N[1]; j++ ) {
-    for ( i=0; i<N[0]; i++, m++ ) {
-      face_ind[5][i+j*N[0]] = N[0]*N[1]*(N[2]-1) + i + j*N[0];
-      face_mass[4][m] = (*W[0])[i] * (*W[1])[j];
-=======
   face_ind[5].resize(N[0]*N[1]);
   face_desc[5].resize(N[0]*N[1]);
   for ( j=0, m=0; j<N[1]; j++ ) {
     for ( i=0; i<N[0]; i++, m++ ) {
       face_ind[5][i+j*N[0]] = N[0]*N[1]*(N[2]-1) + i + j*N[1];
       face_mass[face_ind[5][m]] = (*W[0])[i] * (*W[1])[j];
->>>>>>> a9d60ec8
       SET_LOWORD(face_desc[5][m], FACE);
       SET_HIWORD(face_desc[5][m], 5   );
       if ( j==0 ) {
