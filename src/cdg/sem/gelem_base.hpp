--- conflicted
+++ resolved
@@ -52,19 +52,11 @@
 class GElem_base 
 {
 public:
-<<<<<<< HEAD
-                            enum ElemNodeType {VERTEX=0, EDGE, FACE};
-                            GElem_base();
-                            GElem_base(GElemType etype, GNBasis<GCTYPE,GFTYPE> *b1, GNBasis<GCTYPE,GFTYPE> *b2, GNBasis<GCTYPE,GFTYPE> *b3=NULLPTR);
-                            GElem_base(GElemType etypa, GNBasis<GCTYPE,GFTYPE> *b[], GINT nb);
-                            GElem_base(GElemType etype, GTVector<GNBasis<GCTYPE,GFTYPE>*> &b);
-=======
                             enum ElemNodeType {VERTEX=0, EDGE, FACE, VOL};
                             GElem_base(GINT dim);
                             GElem_base(GINT dim, GElemType etype, GNBasis<GCTYPE,GFTYPE> *b1, GNBasis<GCTYPE,GFTYPE> *b2, GNBasis<GCTYPE,GFTYPE> *b3=NULLPTR);
                             GElem_base(GINT dim, GElemType etypa, GNBasis<GCTYPE,GFTYPE> *b[], GINT nb);
                             GElem_base(GINT dim, GElemType etype, GTVector<GNBasis<GCTYPE,GFTYPE>*> &b);
->>>>>>> a9d60ec8
                             GElem_base(const GElem_base &) = default;
                            ~GElem_base();
 
@@ -160,14 +152,9 @@
 inline  GTVector<GINT>     &edge_indices(GINT i){ return edge_indices_[i];}
 inline  GVVInt             &face_indices(){ return face_indices_;}
 inline  GTVector<GINT>     &face_indices(GINT i){ return face_indices_[i];}
-<<<<<<< HEAD
-inline  GVVFType           &face_mass(){ return face_mass_;}
-inline  GTVector<GFTYPE>   &face_mass(GINT i){ return face_mass_[i];}
-=======
 inline  GTVector<GFTYPE>   &face_mass(){ return face_mass_;}
 //inline  GVVFType           &face_mass(){ return face_mass_;}
 //inline  GTVector<GFTYPE>   &face_mass(GINT i){ return face_mass_[i];}
->>>>>>> a9d60ec8
 inline  GVVUInt            &face_desc(){ return face_desc_;}
 inline  GTVector<GUINT>    &face_desc(GINT i){ return face_desc_[i];}
 inline  GTVector<GINT>     &bdy_indices(){ return bdy_indices_;}
@@ -191,23 +178,13 @@
 virtual void                build_elem3d();
 
 virtual void                get_indirect  (GTVector<GNBasis<GCTYPE,GFTYPE>*> &b, GVVInt &vert_ind,
-<<<<<<< HEAD
-                                          GVVInt &edge_ind, GVVInt &face_ind, GVVFType &face_mass, GVVUInt &face_desc);
+                                          GVVInt &edge_ind, GVVInt &face_ind, GVFType &face_mass, GVVUInt &face_desc);
 virtual void                get_indirect1d(GTVector<GNBasis<GCTYPE,GFTYPE>*> &b, GVVInt &vert_ind,
-                                          GVVInt &edge_ind, GVVInt &face_ind, GVVFType &face_mass, GVVUInt &face_desc);
+                                          GVVInt &edge_ind, GVVInt &face_ind, GVFType &face_mass, GVVUInt &face_desc);
 virtual void                get_indirect2d(GTVector<GNBasis<GCTYPE,GFTYPE>*> &b, GVVInt &vert_ind,
-                                          GVVInt &edge_ind, GVVInt &face_ind, GVVFType &face_mass, GVVUInt &face_desc);
+                                          GVVInt &edge_ind, GVVInt &face_ind, GVFType &face_mass, GVVUInt &face_desc);
 virtual void                get_indirect3d(GTVector<GNBasis<GCTYPE,GFTYPE>*> &b, GVVInt &vert_ind,
-                                          GVVInt &edge_ind, GVVInt &face_ind, GVVFType &face_mass, GVVUInt &face_desc);
-=======
-                                          GVVInt &edge_ind, GVVInt &face_ind, GVFType &face_mass, GVVUInt &face_desc);
-virtual void                get_indirect1d(GTVector<GNBasis<GCTYPE,GFTYPE>*> &b, GVVInt &vert_ind,
-                                          GVVInt &edge_ind, GVVInt &face_ind, GVFType &face_mass, GVVUInt &face_desc);
-virtual void                get_indirect2d(GTVector<GNBasis<GCTYPE,GFTYPE>*> &b, GVVInt &vert_ind,
-                                          GVVInt &edge_ind, GVVInt &face_ind, GVFType &face_mass, GVVUInt &face_desc);
-virtual void                get_indirect3d(GTVector<GNBasis<GCTYPE,GFTYPE>*> &b, GVVInt &vert_ind,
-                                          GVVInt &edge_ind, GVVInt &face_ind, GVFType &face_mass, GVVUInt &face_desc);
->>>>>>> a9d60ec8
+                                          GVVInt &edge_ind, GVVInt &face_ind, GVFType &face_mass, GVVUInt &face_desc);
         void                Jac(GMVFType &rij, GTVector<GFTYPE> &jac, GBOOL &pChk, GINT *ind, GINT nind);
 virtual void                Jac_embed(GMVFType &G, GTVector<GFTYPE> &jac, GBOOL &pChk, GINT *pind, GINT nind);
         void                inv(GMVFType &G, GMVFType &iG);
@@ -275,11 +252,7 @@
 GVVInt                  edge_indices_;  // all indices comprising edges          
 GVVInt                  face_indices_;  // all indices comprising faces
 GVVUInt                 face_desc_;     // 'description' of face nodes
-<<<<<<< HEAD
-GVVFType                face_mass_;     // weights at each face_indices node
-=======
 GVFType                 face_mass_;     // weights at each face_indices node, indexed by vol index
->>>>>>> a9d60ec8
 GIBuffer                bdy_indices_;   // global bdy indices
 GTVector<ElemNodeType>  bdy_nodetype_;  // node type of bdy nodes
 GTVector<GBdyType>      bdy_types_;     // bdy types on any global bdy nodes
