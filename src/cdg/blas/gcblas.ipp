//==================================================================================
// Module       : gcblas.ipp
// Date         : 12/3/20 (DLR)
// Description  : GCBLAS namespace template definitions
// Copyright    : Copyright 2020. Colorado State University. All rights reserved.
// Derived From : none.
//==================================================================================

#include "tbox/pio.hpp"
#include "tbox/tracer.hpp"

namespace GCBLAS
{

//**********************************************************************************
//**********************************************************************************
// METHOD : gemm
// DESC   : 
// ARGS   : 
// RETURNS: 
//**********************************************************************************
template<typename T>
void gemm(GBlasHandle h,  
          const GBLAS_ORDER Order,
          const GBLAS_TRANSPOSE TransA,
          const GBLAS_TRANSPOSE TransB,
          const int M, const int N, const int K,
          const T alpha, const T  *A, const int lda,
          const T *B, const int ldb, const T beta,
          T *C, const int ldc)
{
	GEOFLOW_TRACE();

#if defined(USE_CBLAS)
	  if constexpr ( std::is_same<T,float>::value ) {
		GEOFLOW_TRACE_MSG("cblas_sgemm(...)");
	    cblas_sgemm( (CBLAS_ORDER)Order, (CBLAS_TRANSPOSE)TransA, (CBLAS_TRANSPOSE)TransB,
	                 M, N, K,
	                 alpha, A, lda,
	                 B, ldb, beta,
	                 C, ldc);
	  }
	  else if constexpr ( std::is_same<T,double>::value ) {
		GEOFLOW_TRACE_MSG("cblas_dgemm(...)");
   
    /*
		geoflow::tbox::pio::pout << "alpha = " << alpha << std::endl;
		geoflow::tbox::pio::pout << "beta  = " << beta  << std::endl;
		geoflow::tbox::pio::pout << "M     = " << M << std::endl;
		geoflow::tbox::pio::pout << "N     = " << N << std::endl;
		geoflow::tbox::pio::pout << "K     = " << K << std::endl;
		geoflow::tbox::pio::pout << "lda   = " << lda << std::endl;
		geoflow::tbox::pio::pout << "ldb   = " << ldb << std::endl;
		geoflow::tbox::pio::pout << "ldc   = " << ldc << std::endl;
		geoflow::tbox::pio::pout << "A     = " << bool(A) << std::endl;
		geoflow::tbox::pio::pout << "B     = " << bool(B) << std::endl;
		geoflow::tbox::pio::pout << "C     = " << bool(C) << std::endl;
		geoflow::tbox::pio::pout << "A[0]  = " << A[0] << std::endl;
		geoflow::tbox::pio::pout << "B[0]  = " << B[0] << std::endl;
		geoflow::tbox::pio::pout << "C[0]  = " << C[0] << std::endl;
    */

	    cblas_dgemm( (CBLAS_ORDER)Order, (CBLAS_TRANSPOSE)TransA, (CBLAS_TRANSPOSE)TransB,
<<<<<<< HEAD
	    		(int)M, (int)N, (int)K,
	                 alpha, (const double*)A, (int)lda,
					 (const double*)B, (int)ldb, beta,
					 (double*)C, (int)ldc);
=======
	                 M, N, K,
	                 alpha, (const double*)A, lda,
					 (const double*)B, ldb, beta,
					 (double*)C, ldc);
>>>>>>> fe30e6fe
	  }

#elif defined(USE_CUBLAS)

  static const GBlasOp cuBlasOps[] = { CUBLAS_OP_N, CUBLAS_OP_T, CUBLAS_OP_C };

  if constexpr ( std::is_same<T,GFLOAT>::value ) {
	GEOFLOW_TRACE_MSG("cublasSgemm(...)");
    cublasSgemm( h, cuBlasOps[TransA-CblasNoTrans], cuBlasOps[TransB-CblasNoTrans],
                 M, N, K, 
                 (const float*)(&alpha), (const float*)A, lda,
                 (const float*)B, ldb, (const float*)(&beta),
                 (float*)C, ldc);
  }
  else if constexpr ( std::is_same<T,GDOUBLE>::value ) {
	GEOFLOW_TRACE_MSG("cublasDgemm(...)");
    cublasDgemm( h, cuBlasOps[TransA-CblasNoTrans], cuBlasOps[TransB-CblasNoTrans],
                 M, N, K, 
                 (const double*)(&alpha), (const double*)A, lda,
                 (const double*)B, ldb, (const double*)(&beta),
                 (double*)C, ldc);
  }

#else
  static_assert("Unrecognized BLAS Type");
#endif

} // end, gemm


//**********************************************************************************
//**********************************************************************************
// METHOD : batched_gemm
// DESC   : Args should be the matrix specs for a singe 'element';
//          A, C are of same dimension and layout; B is constant,
//         'small' 1d matrix
// ARGS   : 
// RETURNS: 
//**********************************************************************************
template<typename T>
void batched_gemm(cuMatBlockDat &cudat,
                  const GBLAS_ORDER Order,
                  const GBLAS_TRANSPOSE TransA,
                  const GBLAS_TRANSPOSE TransB,
                  const int M, const int N, const int K,
                  const T alpha, const T  *A, const int lda,
                  const T *B, const int ldb, const T beta,
                  T *C, const int ldc)
{
  GEOFLOW_TRACE();
  GINT   nstreams=cudat.pStream.size();
  GSIZET iastart, iastride, ibstride, szblk;
 
#if defined(USE_CBLAS)

  szblk= M*K;
  for ( auto j=0; j<cudat.nbatch; j++ ) {
    GCBLAS::gemm<T>( cudat.hcublas, Order, TransA, TransB,
                     M, N, K,
                     alpha, A+j*szblk, lda,
                     B, ldb, beta,
                     C+j*szblk, ldc);

  }

#elif defined(USE_CUBLAS)
  static const GBlasOp cuBlasOps[] = { CUBLAS_OP_N, CUBLAS_OP_T, CUBLAS_OP_C };

  for ( auto j=0; j<nstreams; j++ ) {
    cublasSetStream(cudat.hbatch_cublas, cudat.pStream[j]);
  }
  ibstride = 0;
  if      ( std::is_same<T,GFLOAT>::value ) {
    for ( auto j=0; j<nstreams; j++ ) {
      iastart  = cudat.ibblk[j]*M*K*sizeof(T);
      iastride = (cudat.ieblk[j] - cudat.ibblk[j] + 1)*M*K*sizeof(T);
      cublasSgemmStridedBatched( 
                   cudat.hbatch_cublas, 
                   cuBlasOps[TransA-CblasNoTrans], cuBlasOps[TransB-CblasNoTrans],
                   M, N, K, 
                   (const float*)&alpha, (const float*)(A+iastart), lda, iastride,
                   (const float*)B, ldb, ibstride, (const float*)&beta,
                   (float*)(C+iastart), ldc, iastride, nstreams);
    }
  }
  else if ( std::is_same<T,GDOUBLE>::value ) {
    for ( auto j=0; j<nstreams; j++ ) {
      iastart  = cudat.ibblk[j]*M*K*sizeof(T);
      iastride = (cudat.ieblk[j] - cudat.ibblk[j] + 1)*M*K*sizeof(T);
      cublasDgemmStridedBatched( 
                   cudat.hbatch_cublas, 
                   cuBlasOps[TransA-CblasNoTrans], cuBlasOps[TransB-CblasNoTrans],
                   M, N, K, 
                   (const double*)&alpha, (const double*)(A+iastart), lda, iastride,
                   (const double*)B, ldb, ibstride, (const double*)&beta,
                   (double*)(C+iastart), ldc, iastride, nstreams);
    }
  }
  else {
    assert(FALSE);
  }

#else
  static_assert("Unrecognized Batched BLAS Type");
#endif

} // end, bacthed_gemm


} // end, namespace GCUDA

<|MERGE_RESOLUTION|>--- conflicted
+++ resolved
@@ -42,36 +42,11 @@
 	  }
 	  else if constexpr ( std::is_same<T,double>::value ) {
 		GEOFLOW_TRACE_MSG("cblas_dgemm(...)");
-   
-    /*
-		geoflow::tbox::pio::pout << "alpha = " << alpha << std::endl;
-		geoflow::tbox::pio::pout << "beta  = " << beta  << std::endl;
-		geoflow::tbox::pio::pout << "M     = " << M << std::endl;
-		geoflow::tbox::pio::pout << "N     = " << N << std::endl;
-		geoflow::tbox::pio::pout << "K     = " << K << std::endl;
-		geoflow::tbox::pio::pout << "lda   = " << lda << std::endl;
-		geoflow::tbox::pio::pout << "ldb   = " << ldb << std::endl;
-		geoflow::tbox::pio::pout << "ldc   = " << ldc << std::endl;
-		geoflow::tbox::pio::pout << "A     = " << bool(A) << std::endl;
-		geoflow::tbox::pio::pout << "B     = " << bool(B) << std::endl;
-		geoflow::tbox::pio::pout << "C     = " << bool(C) << std::endl;
-		geoflow::tbox::pio::pout << "A[0]  = " << A[0] << std::endl;
-		geoflow::tbox::pio::pout << "B[0]  = " << B[0] << std::endl;
-		geoflow::tbox::pio::pout << "C[0]  = " << C[0] << std::endl;
-    */
-
-	    cblas_dgemm( (CBLAS_ORDER)Order, (CBLAS_TRANSPOSE)TransA, (CBLAS_TRANSPOSE)TransB,
-<<<<<<< HEAD
-	    		(int)M, (int)N, (int)K,
-	                 alpha, (const double*)A, (int)lda,
-					 (const double*)B, (int)ldb, beta,
-					 (double*)C, (int)ldc);
-=======
-	                 M, N, K,
-	                 alpha, (const double*)A, lda,
-					 (const double*)B, ldb, beta,
-					 (double*)C, ldc);
->>>>>>> fe30e6fe
+    cblas_dgemm( (CBLAS_ORDER)Order, (CBLAS_TRANSPOSE)TransA, (CBLAS_TRANSPOSE)TransB,
+	               M, N, K,
+	               alpha, A, lda,
+					       B, ldb, beta,
+					       C, ldc);
 	  }
 
 #elif defined(USE_CUBLAS)
