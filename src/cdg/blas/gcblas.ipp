--- conflicted
+++ resolved
@@ -6,10 +6,7 @@
 // Derived From : none.
 //==================================================================================
 
-<<<<<<< HEAD
 #include "tbox/pio.hpp"
-=======
->>>>>>> cd580d79
 #include "tbox/tracer.hpp"
 
 namespace GCBLAS
@@ -45,8 +42,8 @@
 	  }
 	  else if constexpr ( std::is_same<T,double>::value ) {
 		GEOFLOW_TRACE_MSG("cblas_dgemm(...)");
-<<<<<<< HEAD
-
+   
+    /*
 		geoflow::tbox::pio::pout << "alpha = " << alpha << std::endl;
 		geoflow::tbox::pio::pout << "beta  = " << beta  << std::endl;
 		geoflow::tbox::pio::pout << "M     = " << M << std::endl;
@@ -61,9 +58,8 @@
 		geoflow::tbox::pio::pout << "A[0]  = " << A[0] << std::endl;
 		geoflow::tbox::pio::pout << "B[0]  = " << B[0] << std::endl;
 		geoflow::tbox::pio::pout << "C[0]  = " << C[0] << std::endl;
+    */
 
-=======
->>>>>>> cd580d79
 	    cblas_dgemm( (CBLAS_ORDER)Order, (CBLAS_TRANSPOSE)TransA, (CBLAS_TRANSPOSE)TransB,
 	                 M, N, K,
 	                 alpha, (const double*)A, lda,
