--- conflicted
+++ resolved
@@ -140,7 +140,7 @@
 
     #pragma acc routine vector
         GBOOL isfinite();
-<<<<<<< HEAD
+
     #pragma acc routine vector
         GBOOL isfinite(GSIZET &iwhere);
     #pragma acc routine vector
@@ -214,75 +214,6 @@
     #pragma acc routine vector
 inline GSIZET multiplicity_ceil(T val, T ceil);
     #pragma acc routine vector
-=======
-    #pragma acc routine vector
-        GBOOL isfinite(GSIZET &iwhere);
-    #pragma acc routine vector
-        T max();
-    #pragma acc routine vector
-        T amax();
-    #pragma acc routine vector
-        T amaxdiff(T tiny);
-    #pragma acc routine vector
-        T maxn(GSIZET n);
-    #pragma acc routine vector
-        GSIZET imax();
-    #pragma acc routine vector
-        T min();
-    #pragma acc routine vector
-        T amin();
-    #pragma acc routine vector
-        T amindiff(T tiny);
-    #pragma acc routine vector
-        T minn(GSIZET n);
-    #pragma acc routine vector
-        GSIZET imin();
-    #pragma acc routine vector
-        T sum();
-    #pragma acc routine vector
-        T infnorm();
-    #pragma acc routine vector
-        T Eucnorm();
-    #pragma acc routine vector
-        void rpow(GDOUBLE p);
-    #pragma acc routine vector
-        void abs();
-    #pragma acc routine vector
-inline GBOOL contains(T val);     // Buffer contains val?
-    #pragma acc routine vector
-inline GSIZET contains(T val, GSIZET *&iwhere, GSIZET &nw);
-    #pragma acc routine vector
-inline GBOOL containsn(T val, GSIZET n); // check n elements
-    #pragma acc routine vector
-inline GBOOL  contains(T val, GSIZET  &index);
-    #pragma acc routine vector
-inline GBOOL  containsn(T val, GSIZET n, GSIZET  &index);
-    #pragma acc routine vector
-inline GBOOL  contains_floor(T val, GSIZET &index, T floor, GSIZET istart=0);
-    #pragma acc routine vector
-inline GBOOL  contains_ceil(T val, GSIZET  &index, T ceil  , GSIZET istart=0);
-    #pragma acc routine vector
-inline GSIZET distinctrng(GSIZET istart, GSIZET n, GSIZET is,  T *&vals, GSIZET *&index, GSIZET  &n_distinct, T * const &tunique, GSIZET * const &itmp);
-    #pragma acc routine vector
-inline GSIZET distinctrng(GSIZET istart, GSIZET n, GSIZET is,  GSIZET *&index, GSIZET  &n_distinct, T * const &tunique, GSIZET * const &itmp);
-    #pragma acc routine vector
-inline GSIZET distinctrng_floor(GSIZET istart, GSIZET n, GSIZET is, T *&vals, GSIZET *&index, GSIZET  &n_distinct, T floor, T * const &tunique, GSIZET * const &itmp);
-    #pragma acc routine vector
-inline GSIZET distinctrng_floor(GSIZET istart, GSIZET n, GSIZET is, GSIZET *&index, GSIZET  &n_distinct, T floor, T * const &tunique, GSIZET * const &itmp);
-    #pragma acc routine vector
-inline GSIZET distinct(GSIZET *&index, GSIZET  &n_distinct, T * const &tunique, GSIZET * const &itmp);
-    #pragma acc routine vector
-inline GSIZET distinct_floor(GSIZET *&index, GSIZET  &n_distinct, T floor, T * const &tunique, GSIZET * const &itmp);
-    #pragma acc routine vector
-inline GSIZET multiplicity(T val);
-    #pragma acc routine vector
-inline GSIZET multiplicity(T val, GSIZET *&index, GSIZET &n);
-    #pragma acc routine vector
-inline GSIZET multiplicity_floor(T val, T floor);
-    #pragma acc routine vector
-inline GSIZET multiplicity_ceil(T val, T ceil);
-    #pragma acc routine vector
->>>>>>> d369d443
 inline GSIZET multiplicity_floor(T val, GSIZET *&index, GSIZET &n, T floor);
 
     #pragma acc routine vector
@@ -307,7 +238,6 @@
 
 
   #pragma acc routine vector 
-<<<<<<< HEAD
 inline GLLONG partitions2l(T *a, GLLONG start, GLLONG end);
   #pragma acc routine vector 
 inline GLLONG partitions2l(T *a, GSIZET *isort, GLLONG start, GLLONG end);
@@ -325,8 +255,6 @@
 inline void   quicksorts2l(T *a, GSIZET *isort, GLLONG start, GLLONG end);
 
   #pragma acc routine vector 
-=======
->>>>>>> d369d443
    GTVector add_impl_(const GTVector &b, std::true_type);
   #pragma acc routine vector 
    GTVector add_impl_(const GTVector &b, std::false_type);
