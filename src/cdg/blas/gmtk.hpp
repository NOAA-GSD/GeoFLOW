--- conflicted
+++ resolved
@@ -76,11 +76,7 @@
   void D2_X_D1(GTMatrix<T> &D1, GTMatrix<T> &D2T, GTVector<T> &u, 
                GTVector<T> &tmp, GTVector<T> &y);
 
-<<<<<<< HEAD
-  template<typename T>     
-=======
-  template<typename T>
->>>>>>> a9d60ec8
+  template<typename T>
   void D3_X_D2_X_D1(GTMatrix<T> &D1, GTMatrix<T> &D2T, GTMatrix<T> &D3T,  
                     GTVector<T> &u , GTVector<T> &tmp, GTVector<T> &y  );
 
@@ -93,65 +89,34 @@
   template<typename T>
   void I2_X_D1(GTMatrix<T> &D1, GTVector<T> &u, GSIZET N1, GSIZET N2, GSIZET Ne, GCBLAS::cuMatBlockDat &cudat, GTVector<T> &y);
 
-<<<<<<< HEAD
-  template<typename T>     
+  template<typename T>
   void D2_X_I1(GTMatrix<T> &D2T, GTVector<T> &u, GSIZET N1, GSIZET N2, GTVector<T> &y);
 
-  template<typename T>     
+  template<typename T>
   void D2_X_I1(GTMatrix<T> &D2T, GTVector<T> &u, GSIZET N1, GSIZET N2, GSIZET Ne, GTVector<T> &y);
 
-  template<typename T>     
+  template<typename T>
   void D2_X_I1(GTMatrix<T> &D2T, GTVector<T> &u, GSIZET N1, GSIZET N2, GSIZET Ne, GCBLAS::cuMatBlockDat &cudat, GTVector<T> &y);
 
-  template<typename T>     
+  template<typename T>
   void I3_X_I2_X_D1(GTMatrix<T> &D1, GTVector<T> &u, GSIZET N1, GSIZET N2, GSIZET N3, GTVector<T> &y);
 
-  template<typename T>     
+  template<typename T>
   void I3_X_I2_X_D1(GTMatrix<T> &D1, GTVector<T> &u, GSIZET N1, GSIZET N2, GSIZET N3, GSIZET Ne, GTVector<T> &y);
 
-  template<typename T>     
+  template<typename T>
   void I3_X_D2_X_I1(GTMatrix<T> &D2T, GTVector<T> &u, GSIZET N1, GSIZET N2, GSIZET N3, GTVector<T> &y);
 
-  template<typename T>     
+  template<typename T>
   void I3_X_D2_X_I1(GTMatrix<T> &D2T, GTVector<T> &u, GSIZET N1, GSIZET N2, GSIZET N3, GSIZET Ne, GTVector<T> &y);
 
-  template<typename T>     
+  template<typename T>
   void D3_X_I2_X_I1(GTMatrix<T> &D3T, GTVector<T> &u, GSIZET N1, GSIZET N2, GSIZET N3, GTVector<T> &y);
 
-  template<typename T>     
+  template<typename T>
   void D3_X_I2_X_I1(GTMatrix<T> &D3T, GTVector<T> &u, GSIZET N1, GSIZET N2, GSIZET N3, GSIZET Ne, GTVector<T> &y);
 
-  template<typename T>     
-=======
-  template<typename T>
-  void D2_X_I1(GTMatrix<T> &D2T, GTVector<T> &u, GSIZET N1, GSIZET N2, GTVector<T> &y);
-
-  template<typename T>
-  void D2_X_I1(GTMatrix<T> &D2T, GTVector<T> &u, GSIZET N1, GSIZET N2, GSIZET Ne, GTVector<T> &y);
-
-  template<typename T>
-  void D2_X_I1(GTMatrix<T> &D2T, GTVector<T> &u, GSIZET N1, GSIZET N2, GSIZET Ne, GCBLAS::cuMatBlockDat &cudat, GTVector<T> &y);
-
-  template<typename T>
-  void I3_X_I2_X_D1(GTMatrix<T> &D1, GTVector<T> &u, GSIZET N1, GSIZET N2, GSIZET N3, GTVector<T> &y);
-
-  template<typename T>
-  void I3_X_I2_X_D1(GTMatrix<T> &D1, GTVector<T> &u, GSIZET N1, GSIZET N2, GSIZET N3, GSIZET Ne, GTVector<T> &y);
-
-  template<typename T>
-  void I3_X_D2_X_I1(GTMatrix<T> &D2T, GTVector<T> &u, GSIZET N1, GSIZET N2, GSIZET N3, GTVector<T> &y);
-
-  template<typename T>
-  void I3_X_D2_X_I1(GTMatrix<T> &D2T, GTVector<T> &u, GSIZET N1, GSIZET N2, GSIZET N3, GSIZET Ne, GTVector<T> &y);
-
-  template<typename T>
-  void D3_X_I2_X_I1(GTMatrix<T> &D3T, GTVector<T> &u, GSIZET N1, GSIZET N2, GSIZET N3, GTVector<T> &y);
-
-  template<typename T>
-  void D3_X_I2_X_I1(GTMatrix<T> &D3T, GTVector<T> &u, GSIZET N1, GSIZET N2, GSIZET N3, GSIZET Ne, GTVector<T> &y);
-
-  template<typename T>
->>>>>>> a9d60ec8
+  template<typename T>
   void matvec_prod(GTVector<T> &vret, const GTMatrix<T> &A, const GTVector<T> &b);
 
   template<typename T>
@@ -191,11 +156,7 @@
                     GINT idir, GTVector<T> &C);
 
 
-<<<<<<< HEAD
-  template<typename T>  
-=======
-  template<typename T>
->>>>>>> a9d60ec8
+  template<typename T>
   void    normalize_euclidean(GTVector<GTVector<T>*> &x, GINT *iind, GINT nind, T x0=1);
 
   template<typename T>
@@ -230,11 +191,7 @@
   template<typename T>
   void    D3_X_Dg2_X_Dg1     (GTVector<T> &Dg1, GTVector<T> &Dg2, GTMatrix<T> &D3T, GTVector<T> &x, GTVector<T> &tmp, GTVector<T> &y);
 
-<<<<<<< HEAD
-  template<typename T>  
-=======
-  template<typename T>
->>>>>>> a9d60ec8
+  template<typename T>
   void    grad(GGrid &grid, GTVector<T> &u, const GINT idir, 
                GTVector<GTVector<T>*> &tmp, GTVector<T> &grad);
   template<typename T>
@@ -251,15 +208,9 @@
   void    vcart2sphere(GGrid &grid, const GTVector<GTVector<T>*> &vcart, GVectorType vtype, GTVector<GTVector<T>*> &vsph);
   template<typename T>
   void    cart2latlon(const GTVector<GTVector<T>*> &vcart, GTVector<GTVector<T>*> &latlon);
-<<<<<<< HEAD
-  template<typename T>  
+  template<typename T>
   void    rcart2sphere(const GTVector<GTVector<T>*> &vcart, GTVector<GTVector<T>*> &rlatlon);
-  template<typename T>  
-=======
-  template<typename T>
-  void    rcart2sphere(const GTVector<GTVector<T>*> &vcart, GTVector<GTVector<T>*> &rlatlon);
-  template<typename T>
->>>>>>> a9d60ec8
+  template<typename T>
   void    zero(GTVector<T> &v);
   template<typename T>
   void    zero(GTVector<GTVector<T>*> &v);
