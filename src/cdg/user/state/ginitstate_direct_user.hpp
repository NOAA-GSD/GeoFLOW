--- conflicted
+++ resolved
@@ -40,12 +40,8 @@
 GBOOL impl_icosgauss            (const PropertyTree& ptree, GString &sconfig, GGrid &grid, StateInfo &stinfo, Time &time, State &utmp, State &ub, State &u);
 GBOOL impl_boxdrybubble         (const PropertyTree& ptree, GString &sconfig, GGrid &grid, StateInfo &stinfo, Time &time, State &utmp, State &ub, State &u);
 GBOOL impl_boxsod               (const PropertyTree& ptree, GString &sconfig, GGrid &grid, StateInfo &stinfo, Time &time, State &utmp, State &ub, State &u);
-<<<<<<< HEAD
-};
-=======
 GBOOL impl_icosabcconv          (const PropertyTree& ptree, GString &sconfig, GGrid &grid, StateInfo &stinfo, Time &time, State &utmp, State &ub, State &u);
 GBOOL impl_boxdirgauss          (const PropertyTree& ptree, GString &sconfig, GGrid &grid, StateInfo &stinfo, Time &time, State &utmp, State &ub, State &u);
->>>>>>> a9d60ec8
 
 };
 
