//==================================================================================
// Module       : ginitstate_user.cpp
// Date         : 7/10/19 (DLR)
// Description  : Direct user state initialization function implementations. These
//                methods are called directly during configuration, and can set 
//                forcing for entire state (v+b+s) etc. The 'component' types
//                in which component groups (v, b, s, etc) are set individually
//                are contained in separate namespaces.
// Copyright    : Copyright 2020. Colorado State University. All rights reserved.
// Derived From : none.
//==================================================================================
#include "ginitstate_direct_user.hpp"


namespace ginitstate {



//**********************************************************************************
//**********************************************************************************
// METHOD : impl_boxnwaveburgers
// DESC   : Initialize state for Burgers with N-wave on box grids with
//          Dirichlet or periodic boundaries
// ARGS   : ptree  : main prop tree
//          sconfig: ptree block name containing variable config
//          grid   : grid
//          t      : time
//          utmp   : tmp arrays
//          ub     : bdy vectors (one for each state element)
//          u      : current state
// RETURNS: TRUE on success; else FALSE 
//**********************************************************************************
GBOOL impl_boxnwaveburgers(const PropertyTree &ptree, GString &sconfig, GGrid &grid, Time &time, State &utmp, State &ub, State &u)
{
  GString          serr = "impl_boxnwaveburgers: ";
  GBOOL            bplanar=TRUE; // planar or circularized
  GBOOL            brot   =FALSE;
  GSIZET           i, j, idir, nxy;
  GFTYPE           A, K2, nu, Re, r2, t0, tdenom;
  GFTYPE           efact, sum, tfact, xfact;
  GTVector<GFTYPE> K(GDIM), xx(GDIM), si(GDIM), sig(GDIM);
  GTPoint<GFTYPE>  r0(3), P0(3), gL(3);
  std::vector<GFTYPE> kprop;
  GString          snut;

  PropertyTree nwaveptree = ptree   .getPropertyTree(sconfig);
  PropertyTree boxptree   = ptree   .getPropertyTree("grid_box");
  PropertyTree nuptree    = ptree.getPropertyTree("dissipation_traits");

  GTVector<GTVector<GFTYPE>> *xnodes = &grid.xNodes();

  assert(grid.gtype() == GE_REGULAR && "Invalid element types");

  GTVector<GString> bc(6);
  bc[0] = boxptree.getValue<GString>("bdy_x_0");
  bc[1] = boxptree.getValue<GString>("bdy_x_1");
  bc[2] = boxptree.getValue<GString>("bdy_y_0");
  bc[3] = boxptree.getValue<GString>("bdy_y_1");
  bc[4] = boxptree.getValue<GString>("bdy_z_0");
//    && "INFLOWT boundaries must be set on all boundaries");

  nxy = (*xnodes)[0].size(); // same size for x, y, z

  // From Whitham's book, in 1d:
  // u(x,t) = (x/t) [ 1 + sqrt(t/t0) (e^Re - 1)^-1 exp(x^2/(4 nu t))i ]^-1
  // were Re is 'Reynolds' number: Re = A / 2nu; can think of
  // A ~ U L scaling. But we won't parameterize in terms of Re, 
  // but rather, nu.
  // Set some parameters:
  r0.x1  = nwaveptree.getValue<GFTYPE>("x0"); 
  r0.x2  = nwaveptree.getValue<GFTYPE>("y0"); 
  r0.x3  = nwaveptree.getValue<GFTYPE>("z0"); 
  A      = nwaveptree.getValue<GFTYPE>("ULparm",1.0);
//Re     = nwaveptree.getValue<GFTYPE>("Re",6.0);
  t0     = nwaveptree.getValue<GFTYPE>("t0",0.04);
  bplanar= nwaveptree.getValue<GBOOL>("planar",TRUE);
  kprop  = nwaveptree.getArray<GFTYPE>("prop_dir");
  nu     = nuptree   .getValue<GFTYPE>("nu",0.0833);
  snut   = nuptree   .getValue<GString>("nu_type","constant");
  K      = kprop;
  K     *= 1.0/K.Eucnorm();

  K2     = 0.0 ; for ( GSIZET i=0; i<GDIM; i++ ) K2 += K[i]*K[i];

  assert( snut == "constant" && "nu_type must bet set to 'constant')");

  // If prop direction has more than one component != 0. Then
  // front is rotated (but still planar):
  for ( i=0, brot=TRUE; i<GDIM; i++ ) brot = brot && K[i] != 0.0 ;
  for ( i=0, idir=0; i<GDIM; i++ ) if ( K[i] > 0 ) {idir=i; break;}

<<<<<<< HEAD
  if ( time <= 10.0*std::numeric_limits<GFTYPE>::epsilon() ) time = K2 * t0;
=======
  if ( time == 0.0 ) time = K2 * t0;
>>>>>>> 64648457
  Re = A/(2.0*nu); // set Re from nu

  cout << "impl_boxnwaveburgers: nu=" << nu << " Re=" << Re << " time=" << time << endl;


  for ( j=0; j<nxy; j++ ) {
    for ( i=0; i<GDIM; i++ ) {
      xx[i] = (*xnodes)[i][j] - r0[i];
      (*u[i])[j] = 0.0;
    }
    if ( bplanar ) { // compute k.r for planar wave
      for ( i=0, sum=0.0; i<GDIM; i++ ) { 
        sum += K[i]*xx[i];
        xx[i] = 0.0;
      }
      xx[0] = sum;
    }
    for ( i=0, r2=0.0; i<GDIM; i++ ) r2 += xx[i]*xx[i];  

    // u(x,t) = (x/t) [ 1 + sqrt(t/t0) (e^Re - 1)^-1 exp(x^2/(4 nu t)) ]^-1
    tdenom = 1.0/(4.0*nu*time);
    tfact  = bplanar ? sqrt(time/t0): time/t0;
    efact  = tfact * exp(r2*tdenom) / ( exp(Re) - 1.0 );
    xfact  = 1.0 /( time * (  1.0 + efact ) );
    for ( i=0; i<GDIM; i++ ) (*u[i])[j] = xx[i]*xfact;
//cout << "impl_boxnwaveburgers: ux[" << j << "]=" << (*u[0])[j] << endl;
    // dU1max = 1.0 / ( time * (sqrt(time/A) + 1.0) );
    // aArea  = 4.0*nu*log( 1.0 + sqrt(A/time) );
  }


  return TRUE;

} // end, impl_boxnwaveburgers



//**********************************************************************************
//**********************************************************************************
// METHOD : impl_boxdirgauss
// DESC   : Initialize state for Burgers with Gauss lump on box grids with
//          Dirichlet boundaries
// ARGS   : ptree  : main prop tree
//          sconfig: ptree block name containing variable config
//          grid   : grid
//          time   : time
//          utmp   : tmp arrays
//          ub     : bdy vectors (one for each state element)
//          u      : current state
// RETURNS: TRUE on success; else FALSE 
//**********************************************************************************
GBOOL impl_boxdirgauss(const PropertyTree &ptree, GString &sconfig, GGrid &grid, Time &time, State &utmp, State &ub, State &u)
{
  GString          serr = "impl_boxdirgauss: ";
  GBOOL            bContin;
  GINT             j, n;
  GFTYPE           argxp;
  GFTYPE           nxy, nu, sig0, u0;
  GTVector<GFTYPE> xx(GDIM), si(GDIM), sig(GDIM), ufact(GDIM);
  State            c(GDIM);
  GTPoint<GFTYPE>  r0(3), P0(3);
  GString          snut;

  PropertyTree heatptree = ptree.getPropertyTree("sconfig");
  PropertyTree boxptree  = ptree.getPropertyTree("grid_box");
  PropertyTree advptree  = ptree.getPropertyTree("pde_burgers");
  PropertyTree nuptree   = ptree.getPropertyTree("dissipation_traits");
  GBOOL doheat   = advptree.getValue<GBOOL>("doheat");
  GBOOL bpureadv = advptree.getValue<GBOOL>("bpureadv");

  assert((bpureadv || doheat) && "Pure advection or heat must be used");

  GTVector<GTVector<GFTYPE>> *xnodes = &grid.xNodes();

  assert(grid.gtype() == GE_REGULAR && "Invalid element types");

  std::vector<GFTYPE> cs;
  if ( bpureadv ) {
    cs = heatptree.getArray<GFTYPE>("adv_vel");
  }

  for ( GSIZET j=0; j<GDIM; j++ ) c[j] = u[j+1];

  // Check bdy conditioins:
  GTVector<GString> bc(6);
  bc[0] = boxptree.getValue<GString>("bdy_x_0");
  bc[1] = boxptree.getValue<GString>("bdy_x_1");
  bc[2] = boxptree.getValue<GString>("bdy_y_0");
  bc[3] = boxptree.getValue<GString>("bdy_y_1");
  bc[4] = boxptree.getValue<GString>("bdy_z_0");
  bc[5] = boxptree.getValue<GString>("bdy_z_1");
  assert(bc.multiplicity("GBDY_INFLOWT") >= 2*GDIM
      && "GBDY_INFLOW boundaries must be set on all boundaries");

  nxy = (*xnodes)[0].size(); // same size for x, y, z

  r0.x1 = heatptree.getValue<GFTYPE>("x0");
  r0.x2 = heatptree.getValue<GFTYPE>("y0");
  r0.x3 = heatptree.getValue<GFTYPE>("z0");
  sig0  = heatptree.getValue<GFTYPE>("sigma");
  u0    = heatptree.getValue<GFTYPE>("u0");

  nu     = nuptree   .getValue<GFTYPE>("nu");
  snut   = nuptree   .getValue<GString>("nu_type","constant");
  assert( snut == "constant" && "nu_type must bet set to 'constant')");

  // Set velocity here. May be a function of time.
  // These point to components of state u_:
  for ( j=0; j<GDIM; j++ ) *c[j] = 0.0;

  if ( bpureadv ) {
     for ( j=0; j<GDIM; j++ ) *c[j] = cs[j];
  }


  // Prepare for case where sig is anisotropic (for later, maybe):
  for ( GSIZET k=0; k<GDIM; k++ ) {
    sig  [k] = sqrt(sig0*sig0 + 4.0*time*nu); // constant viscosity only
    si   [k] = 1.0/(sig[k]*sig[k]);
    ufact[k] = u0*pow(sig0/sig[k],GDIM);
  }

  // Ok, return to assumption of isotropic nu: 
  for ( GSIZET j=0; j<nxy; j++ ) {
    // Note: following c t is actually Integral_0^t c(t') dt', 
    //       so if c(t) changes, change this term accordingly:
    for ( GSIZET i=0; i<GDIM; i++ ) xx[i] = (*xnodes)[i][j] - r0[i] - (*c[i])[j]*time;
    argxp = 0.0;
    for ( GSIZET i=0; i<GDIM; i++ ) argxp += -pow(xx[i],2.0)*si[i];
   (*u[0])[j] = ufact[0]*exp(argxp);
  }

  return TRUE;
} // end, impl_boxdirgauss


//**********************************************************************************
//**********************************************************************************
// METHOD : impl_boxpergauss
// DESC   : Initialize state for Burgers with Gauss lump on box grids with
//          periodic boundaries
// ARGS   : stree  : main prop tree
//          sconfig: ptree block name containing variable config
//          grid   : grid
//          t      : time
//          utmp   : tmp arrays
//          ub     : bdy vectors (one for each state element)
//          u      : current state
// RETURNS: TRUE on success; else FALSE 
//**********************************************************************************
GBOOL impl_boxpergauss(const PropertyTree &ptree, GString &sconfig, GGrid &grid, Time &time, State &utmp, State &ub, State &u)
{
  GString          serr = "impl_boxpergauss: ";
  GBOOL            bContin;
  GSIZET           i, j, k, n;
  GFTYPE           iargp, iargm ;
  GFTYPE           isum , irat , prod;
  GFTYPE           sumn , eps;
  GFTYPE           nxy, nu, pint, sig0, u0;
  GTVector<GFTYPE> f(GDIM), xx(GDIM), si(GDIM), sig(GDIM);
  GTPoint<GFTYPE>  r0(3), P0(3), gL(3);
  State            c(GDIM);
  GString          snut;

  PropertyTree heatptree = ptree.getPropertyTree(sconfig);
  PropertyTree boxptree  = ptree.getPropertyTree("grid_box");
  PropertyTree advptree  = ptree.getPropertyTree("pde_burgers");
  PropertyTree nuptree   = ptree.getPropertyTree("dissipation_traits");
  GBOOL doheat   = advptree.getValue<GBOOL>("doheat");
  GBOOL bpureadv = advptree.getValue<GBOOL>("bpureadv");
  
  assert((bpureadv || doheat) && "Pure advection or heat must be used");

  GTVector<GTVector<GFTYPE>> *xnodes = &grid.xNodes();

  assert(grid.gtype() == GE_REGULAR && "Invalid element types");

  eps = 1.0e-4*std::numeric_limits<GFTYPE>::epsilon();

  // Get periodicity length, gL:
  std::vector<GFTYPE> xyz0 = boxptree.getArray<GFTYPE>("xyz0");
  std::vector<GFTYPE> dxyz = boxptree.getArray<GFTYPE>("delxyz");
  P0 = xyz0; r0 = dxyz; gL = r0;

  for ( GSIZET j=0; j<GDIM; j++ ) c[j] = u[j+1];

  std::vector<GFTYPE> cs;
  if ( bpureadv ) {
    cs = heatptree.getArray<GFTYPE>("adv_vel");
  }

  GTVector<GString> bc(6);
  bc[0] = boxptree.getValue<GString>("bdy_x_0");
  bc[1] = boxptree.getValue<GString>("bdy_x_1");
  bc[2] = boxptree.getValue<GString>("bdy_y_0");
  bc[3] = boxptree.getValue<GString>("bdy_y_1");
  bc[4] = boxptree.getValue<GString>("bdy_z_0");
  bc[5] = boxptree.getValue<GString>("bdy_z_1");
  assert(bc.multiplicity("GBDY_PERIODIC") >= 2*GDIM
      && "Periodic boundaries must be set on all boundaries");

  nxy = (*xnodes)[0].size(); // same size for x, y, z

  r0.x1 = heatptree.getValue<GFTYPE>("x0");
  r0.x2 = heatptree.getValue<GFTYPE>("y0");
  r0.x3 = heatptree.getValue<GFTYPE>("z0");
  sig0  = heatptree.getValue<GFTYPE>("sigma");
  u0    = heatptree.getValue<GFTYPE>("u0");

  nu    = nuptree   .getValue<GFTYPE>("nu");
  snut  = nuptree   .getValue<GString>("nu_type","constant");
  assert( snut == "constant" && "nu_type must bet set to 'constant')");


  // Set adv velocity components. Note:
  // First state elem is the scalar solution, and
  // the remainder are the velocity components:

  for ( j=0; j<GDIM; j++ ) {
    sig[j] = sqrt(sig0*sig0 + 4.0*time*nu);
    si [j] = 1.0/(sig[j]*sig[j]);
   *c  [j] = 0.0;
  }

  // Set velocity here. May be a function of time.
  // These point to components of state u_:
  if ( bpureadv ) for ( j=0; j<GDIM; j++ ) *c[j] = cs[j];

  for ( n=0; n<nxy; n++ ) {

    prod = 1.0;
    for ( k=0; k<GDIM; k++ ) {
      // Note: following c t is actually Integral_0^t c(t') dt', 
      //       so if c(t) changes, change this term accordingly:
      f [k]  = modf((*c[k])[j]*time/gL[k],&pint);
//    f [k]  = (*c[k])[n]*t/gL[k];
      xx[k]  = (*xnodes)[k][n] - r0[k] - f[k]*gL[k];

      isum    = 0.0;
      i       = 0;
      irat    = 1.0;
      while ( irat > eps ) { // inner sum
        iargp   = pow((xx[k]+i*gL[k]),2)*si[k];
        iargm   = pow((xx[k]-i*gL[k]),2)*si[k];
        sumn    = i==0 ? exp(-iargp) : exp(-iargp) + exp(-iargm);
        isum   += sumn;
        irat    = sumn / isum ;
        i++;
      }
      prod *= isum;
    }
    (*u[0])[n] = u0*pow(sig0,GDIM)/pow(sig[0],GDIM)*prod;

  } // end, loop over grid points

  return TRUE;

} // end, impl_boxpergauss


//**********************************************************************************
//**********************************************************************************
// METHOD : impl_icosgauss
// DESC   : Initialize state for Burgers with Gauss lump on ICOS grid
// ARGS   : ptree  : main prop tree
//          sconfig: ptree block name containing variable config
//          grid   : grid
//          t      : time
//          utmp   : tmp arrays
//          ub     : bdy vectors (one for each state element)
//          u      : current state
// RETURNS: TRUE on success; else FALSE 
//**********************************************************************************
GBOOL impl_icosgauss(const PropertyTree &ptree, GString &sconfig, GGrid &grid, Time &time, State &utmp, State &ub, State &u)
{

  GString          serr = "impl_icosgauss: ";
  GBOOL            bContin;
  GINT             j, k, n, nlumps;
  GSIZET           nxy;
  GFTYPE           alpha, argxp;
  GFTYPE           lat, lon;
  GFTYPE           x, y, z, r, s;
  GFTYPE           nu, rad, u0 ;
  GFTYPE           vtheta, vphi;
  GFTYPE           tiny = std::numeric_limits<GFTYPE>::epsilon();
  GTPoint<GFTYPE>           rt(3);
  GTVector<GFTYPE>          xx(3);
  GTVector<GFTYPE>          si(4), sig(4), ufact(4);
  GTVector<GFTYPE>          latp(4), lonp(4);
  std::vector<GFTYPE>       c0(4), sig0(4);
  std::vector<GFTYPE>       lat0(4), lon0(4); // up to 4 lumps
  std::vector<GFTYPE>       Omega;
  State            c(GDIM+1);
  GString          snut;

  PropertyTree lumpptree = ptree.getPropertyTree(sconfig);
  PropertyTree icosptree = ptree.getPropertyTree("grid_icos");
  PropertyTree advptree  = ptree.getPropertyTree("pde_burgers");
  PropertyTree nuptree   = ptree.getPropertyTree("dissipation_traits");
  GBOOL doheat   = advptree.getValue<GBOOL>("doheat");
  GBOOL bpureadv = advptree.getValue<GBOOL>("bpureadv");

  assert((bpureadv || doheat) && "Pure advection or heat must be used");

  GTVector<GTVector<GFTYPE>> *xnodes = &grid.xNodes();
  assert(grid.gtype() == GE_2DEMBEDDED && "Invalid element types");


  if ( bpureadv ) {
    for ( GSIZET j=0; j<GDIM+1; j++ ) c[j] = u[j+1];
  }

  nxy = (*xnodes)[0].size(); // same size for x, y, z

  lat0  = lumpptree.getArray<GFTYPE>("latitude0"); // lat for each lump
  lon0  = lumpptree.getArray<GFTYPE>("longitude0"); // lon for each lump
  sig0  = lumpptree.getArray<GFTYPE>("sigma"); // sig for each lump
  c0    = lumpptree.getArray<GFTYPE>("c0");  // initial concentrations for each lump
  rad   = icosptree.getValue<GFTYPE>("radius");
  u0    = lumpptree.getValue<GFTYPE>("u0");
  alpha = lumpptree.getValue<GFTYPE>("alpha",0.0);
  nlumps= lumpptree.getValue<GINT>("nlumps",1);

  alpha *= PI/180.0;

  nu    = nuptree   .getValue<GFTYPE>("nu");
  snut  = nuptree   .getValue<GString>("nu_type","constant");
  assert( snut == "constant" && "nu_type must bet set to 'constant')");

  // Convert initial locations from degrees to radians,
  // & compute initial positions of lumps in Cart coords:
  for ( GSIZET k=0; k<nlumps; k++ ) {
    lat0[k] *= PI/180.0;
    lon0[k] *= PI/180.0;
  }

  // Set velocity here. Taken to be solid body rotation,
  // u = Omega X r, where rotation rate vector, Omega
  // is computed by rotating u0 x (0, 0, 1) about x axis by
  // an amount alpha. These point to components of state u_:
  if ( bpureadv ) {
    for ( k=0; k<nxy; k++ ) {
      x   = (*xnodes)[0][k]; y = (*xnodes)[1][k]; z = (*xnodes)[2][k];
      r   = sqrt(x*x + y*y + z*z);
      // Compute lat & long:
      lat = asin(z/r);
      lon = atan2(y,x);
      // u_lat = u_theta = -u0 sin(lon) sin(alpha)
      // u_lon = u_phi   =  u0 (cos(theta) cos(alpha) + sin(theta)cos(lon)sin(alpha) )
      (*utmp[0])[k]  = -u0*sin(lon)*sin(alpha);
      (*utmp[1])[k]  =  u0*(cos(lat)*cos(alpha) + sin(lat)*cos(lon)*sin(alpha) );
    }
    GMTK::vsphere2cart(grid, utmp, GVECTYPE_PHYS, c);
//  GMTK::constrain2sphere(grid, c);
  }

  *u[0] = 0.0;
  for ( GSIZET k=0; k<nlumps; k++ ) {

    // Allow different sigma/concentration for each lump:
    sig  [k] = sqrt(sig0[k]*sig0[k] + 4.0*time*nu); // constant viscosity only
    si   [k] = 1.0/(sig[k]*sig[k]);
    ufact[k] = c0[k]*pow(sig0[k]/sig[k],GDIM);

    // Find where lat/lon endpoint would be at t, if alpha=0:
    latp[k]  = lat0[k];
    lonp[k]  = lon0[k] + (u0/rad) * time;

    // Find where Cart endpoint would be at t, if alpha=0:
    rt[0] = rad*cos(latp[k])*cos(lonp[k]);
    rt[1] = rad*cos(latp[k])*sin(lonp[k]);
    rt[2] = rad*sin(latp[k]);

    // Now, rotate rt about x-axis by alpha to
    // find lat/lon of final position of lump:
    xx[0] = rt[0]; xx[1] = rt[1]; xx[2] = rt[2];
    if ( time > 0 ) {
      xx[1] =  cos(alpha)*rt[1] + sin(alpha)*rt[2];
      xx[2] = -sin(alpha)*rt[1] + cos(alpha)*rt[2];
    }
    latp[k]  = asin(xx[2]/rad);
    lonp[k]  = atan2(xx[1],xx[0]);

    rt[0] = rad*cos(latp[k])*cos(lonp[k]);
    rt[1] = rad*cos(latp[k])*sin(lonp[k]);
    rt[2] = rad*sin(latp[k]);

    for ( GSIZET j=0; j<nxy; j++ ) {
      // Note: following c t is actually Integral_0^t c(t') dt', 
      //       so if c becomes a function of t, this muct change:

      x   = (*xnodes)[0][j];
      y   = (*xnodes)[1][j];
      z   = (*xnodes)[2][j];
#if 1
      r   = sqrt(x*x + y*y + z*z);
      lat = asin(z/r);
      lon = atan2(y,x);
      // Compute arclength from point to where center _should_ be:
      s     = r*acos( sin(latp[k])*sin(lat) + cos(latp[k])*cos(lat)*cos(lon-lonp[k]) );
     (*u[0])[j] += ufact[k]*exp(-s*s*si[k]);
#else
     argxp = pow(x-rt[0],2) + pow(y-rt[1],2) + pow(z-rt[2],2);
     (*u[0])[j] += ufact[k]*exp(-argxp*si[k]);
#endif
    } // end, grid-point loop

  } // end, lump loop

  return TRUE;

} // end of method impl_icosgauss




} // end, ginitstate namespace<|MERGE_RESOLUTION|>--- conflicted
+++ resolved
@@ -89,11 +89,7 @@
   for ( i=0, brot=TRUE; i<GDIM; i++ ) brot = brot && K[i] != 0.0 ;
   for ( i=0, idir=0; i<GDIM; i++ ) if ( K[i] > 0 ) {idir=i; break;}
 
-<<<<<<< HEAD
   if ( time <= 10.0*std::numeric_limits<GFTYPE>::epsilon() ) time = K2 * t0;
-=======
-  if ( time == 0.0 ) time = K2 * t0;
->>>>>>> 64648457
   Re = A/(2.0*nu); // set Re from nu
 
   cout << "impl_boxnwaveburgers: nu=" << nu << " Re=" << Re << " time=" << time << endl;
