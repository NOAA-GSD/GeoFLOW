//==================================================================================
// Module       : ginitstate_factory
// Date         : 7/11/19 (DLR)
// Description  : GeoFLOW state initialization factory
// Copyright    : Copyright 2020. Colorado State University. All rights reserved.
// Derived From : none.
//==================================================================================

//**********************************************************************************
//**********************************************************************************
// METHOD : init
// DESC   : Do init of state components
// ARGS   : ptree  : main property tree
//          grid   : grid object
//          peqn   : ptr to EqnBase 
//          time   : initialization time
//          utmp   : tmp arrays
//          ub     : boundary state (also initialized here)
//          u      : state to be initialized. 
// RETURNS: TRUE on success; else FALSE
//**********************************************************************************
template<typename EquationType>
GBOOL GInitForceFactory<EquationType>::init(const PropertyTree& ptree, GGrid &grid, EqnBasePtr &peqn, Time &time, State &utmp, State &ub, State &u)
{
  GBOOL         bret    = FALSE;
  GBOOL         bforced = ptree.getValue<GBOOL>("use_forcing");
  GString       stype;  
  PropertyTree  vtree;

  if ( !bforced ) return TRUE;

  // Get type of initialization: direct or by-var:
  stype = ptree.getValue<GString>("initforce_type","");
  if ( "direct"   == stype 
    || ""         == stype ) {
    bret = set_by_direct(ptree, grid, peqn, time, utmp, ub, u);
  }
  else if ( "component" == stype ) {
    bret = set_by_comp  (ptree, grid, peqn, time, utmp, ub, u);
  }
  else {
    assert(FALSE && "Invalid state initialization type");
  }

  return bret;

} // end, init method


//**********************************************************************************
//**********************************************************************************
// METHOD : set_by_direct
// DESC   : Do init of state components by calling initstate_block by name,
//          E.g., one might classify initialization
//          schemes by PDE-type, and user is responsible to ensuring 
//          all state members are initialized.
// ARGS   : ptree  : main property tree
//          grid   : grid object
//          peqn   : ptr to EqnBase 
//          time   : initialization time
//          utmp   : tmp arrays
//          ub     : boundary state (also initialized here)
//          u      : state to be initialized. 
// RETURNS: TRUE on success; else FALSE
//**********************************************************************************
template<typename EquationType>
GBOOL GInitForceFactory<EquationType>::set_by_direct(const PropertyTree& ptree, GGrid &grid, EqnBasePtr &peqn, Time &time, State &utmp, State &ub, State &uf)
{
  GBOOL         bret    = FALSE;
  GString       sinit   = ptree.getValue<GString>("initforce_block");
  PropertyTree  vtree   = ptree.getPropertyTree(sinit);

  if      ( "zero"                        == sinit ) {
    for ( GINT i=0; i<uf.size(); i++ ) {
      if ( uf[i] != NULLPTR ) *uf[i] = 0.0;
    }
  }
//else if ( "initforce_myinit"            == sinit ) {
//  bret = ginitstate::impl_mydirforce      (ptree, sinit, grid, time, utmp, ub, uf);
//}
  else                                        {
    assert(FALSE && "Specified state initialization method unknown");
  }

  return bret;

} // end, set_by_direct method


//**********************************************************************************
//**********************************************************************************
// METHOD : set_by_comp
// DESC   : Do init of state components by specifying block name for
//          initstate_block, and initializing each group
//          in the state separately. This method uses the CompDesc data
//          in the EqnBase pointer to locate variable groups.
// ARGS   : ptree  : main property tree
//          grid   : grid object
//          peqn   : ptr to EqnBase 
//          time   : initialization time
//          utmp   : tmp arrays
//          ub     : boundary state (also initialized here)
//          uf     : force to be initialized. May be NULLPTR. 
// RETURNS: TRUE on success; else FALSE
//**********************************************************************************
template<typename EquationType>
GBOOL GInitForceFactory<EquationType>::set_by_comp(const PropertyTree& ptree, GGrid &grid, EqnBasePtr &peqn, Time &time, State &utmp, State &ub, State &uf)
{
  GBOOL           bret    = TRUE;
  GSIZET          mvar, ndist, nvar;
  GSIZET         *idist, *ivar, *pisz;
  GString         sblk    = ptree.getValue<GString>("initforce_block");
  GString         sinit;
  GStateCompType  itype;
  PropertyTree    vtree   = ptree.getPropertyTree(sblk);
  State           comp;
<<<<<<< HEAD
  CompDesc       *icomptype = &peqn->stateinfo().icomptype;
=======
  CompDesc       *icomptype = &peqn->comptype();
>>>>>>> d369d443
  GStateCompType *pct;
  GTVector<GStateCompType> cdesc;
  GTVector<GSIZET>   itmp;

  cdesc.resize(icomptype->size());
  itmp .resize(icomptype->size());
  pct = cdesc.data();
  pisz = itmp.data();


  ndist = 0; // # distinct comp types
  idist = NULLPTR; // list of ids for  distinct comp types

  mvar  = 0; // # max of specific comp types
  ivar  = NULLPTR;  // list of ids for specific comp types


  // Get distinct component types:
  icomptype->distinct(idist, ndist, pct, pisz);

  // Cycle over all types required, get components of that
  // type, and initialize all of them. There should be a member
  // function for each GStateCompType:
  for ( GSIZET j=0; j<ndist && bret; j++ ) {

    itype = (*icomptype)[idist[j]];
    switch ( itype ) {
      
      case GSC_KINETIC:
        sinit = vtree.getValue<GString>("initfv");
        nvar  = icomptype->contains(itype, ivar, mvar);
        comp.resize(nvar);
        for ( GINT i=0; i<nvar; i++ ) comp[i] = uf[ivar[i]];
        bret = doinitfv(ptree, sinit, grid, time, utmp, ub, comp);
        break;
      case GSC_MAGNETIC:
        sinit = vtree.getValue<GString>("initfb");
        nvar  = icomptype->contains(itype, ivar, mvar);
        comp.resize(nvar);
        for ( GINT i=0; i<nvar; i++ ) comp[i] = uf[ivar[i]];
        bret = doinitfb(ptree, sinit, grid, time, utmp, ub, comp);
        break;
      case GSC_ACTIVE_SCALAR:
        sinit = vtree.getValue<GString>("initfs");
        nvar  = icomptype->contains(itype, ivar, mvar);
        comp.resize(nvar);
        for ( GINT i=0; i<nvar; i++ ) comp[i] = uf[ivar[i]];
        bret = doinitfs(ptree, sinit, grid, time, utmp, ub, comp);
        break;
      case GSC_PASSIVE_SCALAR:
        sinit = vtree.getValue<GString>("initfps");
        nvar  = icomptype->contains(itype, ivar, mvar);
        comp.resize(nvar);
        for ( GINT i=0; i<nvar; i++ ) comp[i] = uf[ivar[i]];
        bret = doinitfps(ptree, sinit, grid, time, utmp, ub, comp);
        break;
      case GSC_PRESCRIBED:
      case GSC_NONE:
        break;
      default:
        assert(FALSE && "Invalid component type");
    } // end, switch

  } // end, j loop

  if ( idist  != NULLPTR ) delete [] idist;
  if ( ivar   != NULLPTR ) delete [] ivar ;

  return bret;

} // end, set_by_comp method


//**********************************************************************************
//**********************************************************************************
// METHOD : doinitfv
// DESC   : Do init of kinetic force components. Full list of available
//          kinetic initializations are contained here. Only
//          kinetic components are passed in.
// ARGS   : ptree  : main property tree
//          sconfig: ptree block name containing variable config
//          grid   : grid object
//          time   : initialization time
//          utmp   : tmp arrays
//          ub     : boundary state (also initialized here)
//          uf     : force to be initialized. 
// RETURNS: TRUE on success; else FALSE
//**********************************************************************************
template<typename EquationType>
GBOOL GInitForceFactory<EquationType>::doinitfv(const PropertyTree &ptree, GString &sconfig, GGrid &grid, Time &time, State &utmp, State &ub, State &uf)
{
  GBOOL           bret    = TRUE;
  GString         sinit;
  GGridIcos      *icos;
  GGridBox       *box;
  PropertyTree    vtree = ptree.getPropertyTree(sconfig);

  sinit = vtree.getValue<GString>("name");

  icos = dynamic_cast<GGridIcos*>(&grid);
  box  = dynamic_cast<GGridBox*> (&grid);
  if      ( "null"   == sinit
       ||   ""             == sinit ) {     // set to 0
    for ( GINT i=0; i<uf.size(); i++ ) *uf[i] = 0.0;
    bret = TRUE;
  }
  else if ( "zero" == sinit ) {            // set to 0
    for ( GINT i=0; i<uf.size(); i++ ) *uf[i] = 0.0;
  }
  else if ( "abc" == sinit ) {             // ABC forcing

    if       ( icos != NULLPTR ) {
      bret = ginitfv::impl_abc_icos(ptree, sconfig, grid, time, utmp, ub, uf);
    }
    else {
      bret = ginitfv::impl_abc_box (ptree, sconfig, grid, time, utmp, ub, uf);
    }

  } 
  else if ( "random" == sinit ) {
    bret = ginitfv::impl_rand   (ptree, sinit, grid, time, utmp, ub, uf);
  } 
  else {
    assert(FALSE && "Unknown velocity force initialization method");
  }

  return bret;

} // end, doinitfv method


//**********************************************************************************
//**********************************************************************************
// METHOD : doinitfb
// DESC   : Do init of magnetic force components. Full list of available
//          magnetic initializations are contained here. Only
//          magnetic components are passed in.
// ARGS   : ptree  : main property tree
//          sconfig: ptree block name containing variable config
//          grid   : grid object
//          time   : initialization time
//          utmp   : tmp arrays
//          ub     : boundary state (also initialized here)
//          uf     : force to be initialized. 
// RETURNS: TRUE on success; else FALSE
//**********************************************************************************
template<typename EquationType>
GBOOL GInitForceFactory<EquationType>::doinitfb(const PropertyTree &ptree, GString &sconfig, GGrid &grid, Time &time, State &utmp, State &ub, State &uf)
{
  GBOOL           bret    = FALSE;
  GString         sinit;
  PropertyTree    vtree = ptree.getPropertyTree(sconfig);

  sinit = vtree.getValue<GString>("name");

  if      ( "null"   == sinit
       ||   ""             == sinit ) {
    bret = TRUE;
  }
  else if ( "zero" == sinit ) {
    for ( GINT i=0; i<uf.size(); i++ ) *uf[i] = 0.0;
    bret = TRUE;
  }
  else if ( "random" == sinit ) {
    bret = ginitfb::impl_rand(ptree, sinit, grid, time, utmp, ub, uf);
  } 
  else {
    assert(FALSE && "Unknown b-field force initialization method");
  }

  return bret;

} // end, doinitfb method



//**********************************************************************************
//**********************************************************************************
// METHOD : doinitfs
// DESC   : Do init of active scalar force components. Full list of available
//          scalar (passive & active) initializations are contained here.
//          Only scalar components are passed in.
// ARGS   : ptree  : initial condition property tree
//          sconfig: ptree block name containing variable config
//          grid   : grid object
//          time   : initialization time
//          utmp   : tmp arrays
//          ub     : boundary state (also initialized here)
//          uf     : force to be initialized. 
// RETURNS: TRUE on success; else FALSE
//**********************************************************************************
template<typename EquationType>
GBOOL GInitForceFactory<EquationType>::doinitfs(const PropertyTree &ptree, GString &sconfig, GGrid &grid,  Time &time, State &utmp, State &ub, State &uf)
{
  GBOOL           bret    = TRUE;
  GString         sinit;
  PropertyTree    vtree = ptree.getPropertyTree(sconfig);

  sinit = vtree.getValue<GString>("name");

  if      ( "null"   == sinit
       ||   ""             == sinit ) {
    bret = TRUE;
  }
  else if ( "zero" == sinit ) {
    for ( GINT i=0; i<uf.size(); i++ ) *uf[i] = 0.0;
    bret = TRUE;
  }
  else if ( "random" == sinit ) {
    bret = ginitfs::impl_rand(ptree, sinit, grid, time, utmp, ub, uf);
  } 
  else {
    assert(FALSE && "Unknown scalar force  initialization method");
  }

  return bret;
} // end, doinitfs method


//**********************************************************************************
//**********************************************************************************
// METHOD : doinitfps
// DESC   : Do init of passive scalar force components. Full list of available
//          scalar (passive & active) initializations are contained here.
//          Only scalar components are passed in.
// ARGS   : ptree  : initial condition property tree
//          sconfig: ptree block name containing variable config
//          grid   : grid object
//          time   : initialization time
//          utmp   : tmp arrays
//          ub     : boundary state (also initialized here)
//          uf     : state to be initialized. 
// RETURNS: TRUE on success; else FALSE
//**********************************************************************************
template<typename EquationType>
GBOOL GInitForceFactory<EquationType>::doinitfps(const PropertyTree &ptree, GString &sconfig, GGrid &grid,  Time &time, State &utmp, State &ub, State &uf)
{
  GBOOL           bret    = TRUE;
  GString         sinit;
  PropertyTree    vtree = ptree.getPropertyTree(sconfig);

  sinit = vtree.getValue<GString>("name");

  if      ( "null"   == sinit
       ||   ""             == sinit ) {
    bret = TRUE;
  }
  else if ( "zero" == sinit ) {
    for ( GINT i=0; i<uf.size(); i++ ) *uf[i] = 0.0;
    bret = TRUE;
  }
  else if ( "random" == sinit ) {
    bret = ginitfps::impl_rand(ptree, sinit, grid, time, utmp, ub, uf);
  } 
  else {
    assert(FALSE && "Unknown passive scalar force initialization method");
  }

  return bret;
} // end, doinitfps method

<|MERGE_RESOLUTION|>--- conflicted
+++ resolved
@@ -114,11 +114,8 @@
   GStateCompType  itype;
   PropertyTree    vtree   = ptree.getPropertyTree(sblk);
   State           comp;
-<<<<<<< HEAD
   CompDesc       *icomptype = &peqn->stateinfo().icomptype;
-=======
-  CompDesc       *icomptype = &peqn->comptype();
->>>>>>> d369d443
+
   GStateCompType *pct;
   GTVector<GStateCompType> cdesc;
   GTVector<GSIZET>   itmp;
