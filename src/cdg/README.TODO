done: 1.   Apply FUZZYEQ to bdy location in ggrid_icos.cpp. 
2.   Handle Neumann bdy conditions: can same setup (use of ub) be used?
3.   Merge GComm with tbox
done: 4.   Build more generic driver/main program for all time-dep PDE sets
5.   Add constraint of field to sphere in embedded grid type case
6.   Make sure face indices, bdy types are being handled properly in GGridIcos for 3D elems
7.   Make sure that all element-local data that has been globalized is cleared
8.   Verify computation of amount of tmp space required by solver
9.   Complete flux operator, and validate faceNormal vector computations for DG
done:10.  Test I X I X D, I X D X I, etc operators; use only compute_refderivs, not
          compute_refderivsW in GAdvect to reduce no. flops required. NB: testing 
          done, but integration not done.
done: 11.  Add restart capability.
done: 12.  Add forcing.
done: 13.  Generalize the application of initial conditions.
14.  Remove iOpR2LIndices and associated quaitites from GGFX
15.  Should we handle boundary updates in the same way as forcing, not via a callback, but in call to constructor (e.g., like the 'mixer' object in Integrator)?
<<<<<<< HEAD
16. Command line args in main driver: push off to a method; set traits var once we decide what we can change via command line
=======
16. Command line args in main driver: push off to a method; set traits var once we decide what we can change via command line
17. Templatize functions in gmtk.cpp. Generally, these aren't templated bec. the use GGrid object methods that themselves aren't templated.
18. IMPORTANT: (a) code the do_face_normals virtual methods in GGridBox and GGridIcos. These find normals at all element face nodes, and are used to compute integral of fluxes at element faces used for conservative methods; (b) code the do_bdy_normals in GGridBox and GGridIcos classes. These compute the normals at canonical domain boundaries, and are required to specify, e.g., Neuman boundary conditions at those surfaces.
>>>>>>> a7755779
<|MERGE_RESOLUTION|>--- conflicted
+++ resolved
@@ -15,10 +15,6 @@
 done: 13.  Generalize the application of initial conditions.
 14.  Remove iOpR2LIndices and associated quaitites from GGFX
 15.  Should we handle boundary updates in the same way as forcing, not via a callback, but in call to constructor (e.g., like the 'mixer' object in Integrator)?
-<<<<<<< HEAD
-16. Command line args in main driver: push off to a method; set traits var once we decide what we can change via command line
-=======
 16. Command line args in main driver: push off to a method; set traits var once we decide what we can change via command line
 17. Templatize functions in gmtk.cpp. Generally, these aren't templated bec. the use GGrid object methods that themselves aren't templated.
-18. IMPORTANT: (a) code the do_face_normals virtual methods in GGridBox and GGridIcos. These find normals at all element face nodes, and are used to compute integral of fluxes at element faces used for conservative methods; (b) code the do_bdy_normals in GGridBox and GGridIcos classes. These compute the normals at canonical domain boundaries, and are required to specify, e.g., Neuman boundary conditions at those surfaces.
->>>>>>> a7755779
+18. IMPORTANT: (a) code the do_face_normals virtual methods in GGridBox and GGridIcos. These find normals at all element face nodes, and are used to compute integral of fluxes at element faces used for conservative methods; (b) code the do_bdy_normals in GGridBox and GGridIcos classes. These compute the normals at canonical domain boundaries, and are required to specify, e.g., Neuman boundary conditions at those surfaces.