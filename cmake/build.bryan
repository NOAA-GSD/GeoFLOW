--- conflicted
+++ resolved
@@ -7,11 +7,7 @@
 option(DO_GEOFLOW     "DO_GEOFLOW"    ON)   # Build GeoFLOW target
 
 option(DO_DEBUG       "DO_DEBUG"      ON)   # Compile for DEBUG
-<<<<<<< HEAD
-option(USE_OPENMP     "USE_OPENMP"    OFF)   # Compile for OpenMP
-=======
 option(USE_OPENMP     "USE_OPENMP"    OFF)  # Compile for OpenMP
->>>>>>> d79a5d3b
 option(USE_OPENACC    "USE_OPENACC"   OFF)  # Compile for OpenACC
 option(USE_GBLAS      "USE_GBLAS"     ON)   # Use GBlas instead of C 
 option(USE_MPI        "USE_MPI"       ON)   # Build with MPI?
