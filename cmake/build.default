--- conflicted
+++ resolved
@@ -6,16 +6,11 @@
 option(DO_TESTS       "DO_TESTS"      OFF)  # Build testing targets
 option(DO_GEOFLOW     "DO_GEOFLOW"    ON)   # Build GeoFLOW target
 
-<<<<<<< HEAD
 option(DO_DEBUG       "DO_DEBUG"      OFF)   # Compile for DEBUG
 option(USE_OPENMP     "USE_OPENMP"    OFF)   # Compile for OpenMP
-=======
-option(DO_DEBUG       "DO_DEBUG"      OFF)  # Compile for DEBUG
-option(USE_OPENMP     "USE_OPENMP"    OFF)  # Compile for OpenMP
->>>>>>> efb975bf
 option(USE_MPI        "USE_MPI"       ON)   # Build with MPI?
 
-option(USE_CUDA       "USE_CUDA_BLAS" OFF)  # Build with cuBLAS
+option(USE_CUDA       "USE_CUBLAS"    OFF)  # Build with cuBLAS
 option(USE_GBLAS      "USE_CBLAS"     OFF)  # Use System CBLAS
 option(USE_OPENACC    "USE_OPENACC"   OFF)  # Compile for OpenACC
 
@@ -24,11 +19,6 @@
 option(DO_AUTO_PROF   "DO_AUTO_PROF"  OFF)  # Do auto-profing with GPTL?
 option(VERBOSE_MAKE   "VERBOSE_MAKE"  OFF)   # Verbose MakeFile Ouput
 option(ENABLE_TESTS   "ENABLE_TESTS"  ON)   # Enable Testing
-
-
-option(USE_CUDA       "USE_CUDA"      OFF)   # Build with CUDA & cuBLAS
-
-
 
 #
 # Turn on function tracing where instrumented
